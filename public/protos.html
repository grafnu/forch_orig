--- conflicted
+++ resolved
@@ -284,10 +284,6 @@
                 </li>
               
                 <li>
-                  <a href="#StackState"><span class="badge">M</span>StackState</a>
-                </li>
-              
-                <li>
                   <a href="#StackTopoChange"><span class="badge">M</span>StackTopoChange</a>
                 </li>
               
@@ -1255,7 +1251,6 @@
                 <tr>
                   <td>time</td>
                   <td><a href="#float">float</a></td>
-<<<<<<< HEAD
                   <td></td>
                   <td><p> </p></td>
                 </tr>
@@ -1263,15 +1258,6 @@
                 <tr>
                   <td>dp_name</td>
                   <td><a href="#string">string</a></td>
-=======
->>>>>>> af2249bb
-                  <td></td>
-                  <td><p> </p></td>
-                </tr>
-              
-                <tr>
-                  <td>dp_name</td>
-                  <td><a href="#string">string</a></td>
                   <td></td>
                   <td><p> </p></td>
                 </tr>
@@ -1284,13 +1270,15 @@
                 </tr>
               
                 <tr>
-<<<<<<< HEAD
+                  <td>event_id</td>
+                  <td><a href="#int32">int32</a></td>
+                  <td></td>
+                  <td><p> </p></td>
+                </tr>
+              
+                <tr>
                   <td>debounced</td>
                   <td><a href="#bool">bool</a></td>
-=======
-                  <td>event_id</td>
-                  <td><a href="#int32">int32</a></td>
->>>>>>> af2249bb
                   <td></td>
                   <td><p> </p></td>
                 </tr>
@@ -1303,18 +1291,6 @@
                 </tr>
               
                 <tr>
-<<<<<<< HEAD
-                  <td>STACK_STATE</td>
-                  <td><a href="#StackState">StackState</a></td>
-=======
-                  <td>LAG_CHANGE</td>
-                  <td><a href="#LagChange">LagChange</a></td>
->>>>>>> af2249bb
-                  <td></td>
-                  <td><p> </p></td>
-                </tr>
-              
-                <tr>
                   <td>STACK_TOPO_CHANGE</td>
                   <td><a href="#StackTopoChange">StackTopoChange</a></td>
                   <td></td>
@@ -1364,51 +1340,6 @@
                   <td><a href="#int32">int32</a></td>
                   <td></td>
                   <td><p> </p></td>
-                </tr>
-              
-            </tbody>
-          </table>
-
-          
-
-        
-      
-        <h3 id="StackState">StackState</h3>
-        <p>Event representing a stacking link state change.</p>
-
-        
-          <table class="field-table">
-            <thead>
-              <tr><td>Field</td><td>Type</td><td>Label</td><td>Description</td></tr>
-            </thead>
-            <tbody>
-              
-                <tr>
-                  <td>timestamp</td>
-                  <td><a href="#float">float</a></td>
-                  <td></td>
-                  <td><p>event timestamp </p></td>
-                </tr>
-              
-                <tr>
-                  <td>dp_name</td>
-                  <td><a href="#string">string</a></td>
-                  <td></td>
-                  <td><p>dataplane name </p></td>
-                </tr>
-              
-                <tr>
-                  <td>port</td>
-                  <td><a href="#int32">int32</a></td>
-                  <td></td>
-                  <td><p>switch port number </p></td>
-                </tr>
-              
-                <tr>
-                  <td>state</td>
-                  <td><a href="#State.State">State.State</a></td>
-                  <td></td>
-                  <td><p>stack link state </p></td>
                 </tr>
               
             </tbody>
