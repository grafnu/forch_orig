<!DOCTYPE html>

<html>
  <head>
    <title>Protocol Documentation</title>
    <meta charset="UTF-8">
    <link rel="stylesheet" type="text/css" href="https://fonts.googleapis.com/css?family=Ubuntu:400,700,400italic"/>
    <style>
      body {
        width: 60em;
        margin: 1em auto;
        color: #222;
        font-family: "Ubuntu", sans-serif;
        padding-bottom: 4em;
      }

      h1 {
        font-weight: normal;
        border-bottom: 1px solid #aaa;
        padding-bottom: 0.5ex;
      }

      h2 {
        border-bottom: 1px solid #aaa;
        padding-bottom: 0.5ex;
        margin: 1.5em 0;
      }

      h3 {
        font-weight: normal;
        border-bottom: 1px solid #aaa;
        padding-bottom: 0.5ex;
      }

      a {
        text-decoration: none;
        color: #567e25;
      }

      table {
        width: 100%;
        font-size: 80%;
        border-collapse: collapse;
      }

      thead {
        font-weight: 700;
        background-color: #dcdcdc;
      }

      tbody tr:nth-child(even) {
        background-color: #fbfbfb;
      }

      td {
        border: 1px solid #ccc;
        padding: 0.5ex 2ex;
      }

      td p {
        text-indent: 1em;
        margin: 0;
      }

      td p:nth-child(1) {
        text-indent: 0;  
      }

       
      .field-table td:nth-child(1) {  
        width: 10em;
      }
      .field-table td:nth-child(2) {  
        width: 10em;
      }
      .field-table td:nth-child(3) {  
        width: 6em;
      }
      .field-table td:nth-child(4) {  
        width: auto;
      }

       
      .extension-table td:nth-child(1) {  
        width: 10em;
      }
      .extension-table td:nth-child(2) {  
        width: 10em;
      }
      .extension-table td:nth-child(3) {  
        width: 10em;
      }
      .extension-table td:nth-child(4) {  
        width: 5em;
      }
      .extension-table td:nth-child(5) {  
        width: auto;
      }

       
      .enum-table td:nth-child(1) {  
        width: 10em;
      }
      .enum-table td:nth-child(2) {  
        width: 10em;
      }
      .enum-table td:nth-child(3) {  
        width: auto;
      }

       
      .scalar-value-types-table tr {
        height: 3em;
      }

       
      #toc-container ul {
        list-style-type: none;
        padding-left: 1em;
        line-height: 180%;
        margin: 0;
      }
      #toc > li > a {
        font-weight: bold;
      }

       
      .file-heading {
        width: 100%;
        display: table;
        border-bottom: 1px solid #aaa;
        margin: 4em 0 1.5em 0;
      }
      .file-heading h2 {
        border: none;
        display: table-cell;
      }
      .file-heading a {
        text-align: right;
        display: table-cell;
      }

       
      .badge {
        width: 1.6em;
        height: 1.6em;
        display: inline-block;

        line-height: 1.6em;
        text-align: center;
        font-weight: bold;
        font-size: 60%;

        color: #89ba48;
        background-color: #dff0c8;

        margin: 0.5ex 1em 0.5ex -1em;
        border: 1px solid #fbfbfb;
        border-radius: 1ex;
      }
    </style>

    
    <link rel="stylesheet" type="text/css" href="stylesheet.css"/>
  </head>

  <body>

    <h1 id="title">Protocol Documentation</h1>

    <h2>Table of Contents</h2>

    <div id="toc-container">
      <ul id="toc">
        
          
          <li>
<<<<<<< HEAD
            <a href="#forch%2fproto%2facl_rules.proto">forch/proto/acl_rules.proto</a>
            <ul>
              
                <li>
                  <a href="#AclRule"><span class="badge">M</span>AclRule</a>
                </li>
              
                <li>
                  <a href="#AclRules"><span class="badge">M</span>AclRules</a>
                </li>
              
                <li>
                  <a href="#ActionRule"><span class="badge">M</span>ActionRule</a>
                </li>
              
              
                <li>
                  <a href="#ActionRule.Action"><span class="badge">E</span>ActionRule.Action</a>
                </li>
=======
            <a href="#forch%2fproto%2fauthentication.proto">forch/proto/authentication.proto</a>
            <ul>
              
                <li>
                  <a href="#AuthResult"><span class="badge">M</span>AuthResult</a>
                </li>
              
>>>>>>> 84592e2b
              
              
              
            </ul>
          </li>
        
          
          <li>
            <a href="#forch%2fproto%2fbuilding_schema.proto">forch/proto/building_schema.proto</a>
            <ul>
              
                <li>
                  <a href="#BuildingSchema"><span class="badge">M</span>BuildingSchema</a>
                </li>
              
                <li>
                  <a href="#BuildingSchema.Controlee"><span class="badge">M</span>BuildingSchema.Controlee</a>
                </li>
              
                <li>
                  <a href="#BuildingSchema.Controlee.MacAddrsEntry"><span class="badge">M</span>BuildingSchema.Controlee.MacAddrsEntry</a>
                </li>
              
                <li>
                  <a href="#BuildingSchema.Controller"><span class="badge">M</span>BuildingSchema.Controller</a>
                </li>
              
                <li>
                  <a href="#BuildingSchema.Controller.ControleesEntry"><span class="badge">M</span>BuildingSchema.Controller.ControleesEntry</a>
                </li>
              
                <li>
                  <a href="#BuildingSchema.DeviceInfo"><span class="badge">M</span>BuildingSchema.DeviceInfo</a>
                </li>
              
                <li>
                  <a href="#BuildingSchema.DeviceInfo.ControllersEntry"><span class="badge">M</span>BuildingSchema.DeviceInfo.ControllersEntry</a>
                </li>
              
                <li>
                  <a href="#BuildingSchema.DeviceTarget"><span class="badge">M</span>BuildingSchema.DeviceTarget</a>
                </li>
              
                <li>
                  <a href="#BuildingSchema.MacAddrsEntry"><span class="badge">M</span>BuildingSchema.MacAddrsEntry</a>
                </li>
              
              
              
              
            </ul>
          </li>
        
          
          <li>
            <a href="#forch%2fproto%2fcpn_config.proto">forch/proto/cpn_config.proto</a>
            <ul>
              
                <li>
                  <a href="#CpnAttributes"><span class="badge">M</span>CpnAttributes</a>
                </li>
              
                <li>
                  <a href="#CpnConfig"><span class="badge">M</span>CpnConfig</a>
                </li>
              
                <li>
                  <a href="#CpnConfig.CpnNodesEntry"><span class="badge">M</span>CpnConfig.CpnNodesEntry</a>
                </li>
              
              
              
              
            </ul>
          </li>
        
          
          <li>
            <a href="#forch%2fproto%2fcpn_state.proto">forch/proto/cpn_state.proto</a>
            <ul>
              
                <li>
                  <a href="#CpnState"><span class="badge">M</span>CpnState</a>
                </li>
              
                <li>
                  <a href="#CpnState.CpnNode"><span class="badge">M</span>CpnState.CpnNode</a>
                </li>
              
                <li>
                  <a href="#CpnState.CpnNodesEntry"><span class="badge">M</span>CpnState.CpnNodesEntry</a>
                </li>
              
                <li>
                  <a href="#CpnState.PingResults"><span class="badge">M</span>CpnState.PingResults</a>
                </li>
              
                <li>
                  <a href="#CpnState.RttInfo"><span class="badge">M</span>CpnState.RttInfo</a>
                </li>
              
              
              
              
            </ul>
          </li>
        
          
          <li>
            <a href="#forch%2fproto%2fdataplane_state.proto">forch/proto/dataplane_state.proto</a>
            <ul>
              
                <li>
                  <a href="#DataplaneState"><span class="badge">M</span>DataplaneState</a>
                </li>
              
                <li>
                  <a href="#DataplaneState.Egress"><span class="badge">M</span>DataplaneState.Egress</a>
                </li>
              
                <li>
                  <a href="#DataplaneState.Egress.LinksEntry"><span class="badge">M</span>DataplaneState.Egress.LinksEntry</a>
                </li>
              
                <li>
                  <a href="#DataplaneState.LinkStatus"><span class="badge">M</span>DataplaneState.LinkStatus</a>
                </li>
              
                <li>
                  <a href="#DataplaneState.Links"><span class="badge">M</span>DataplaneState.Links</a>
                </li>
              
                <li>
                  <a href="#DataplaneState.Links.LinksEntry"><span class="badge">M</span>DataplaneState.Links.LinksEntry</a>
                </li>
              
                <li>
                  <a href="#DataplaneState.Switch"><span class="badge">M</span>DataplaneState.Switch</a>
                </li>
              
                <li>
                  <a href="#DataplaneState.Switch.SwitchesEntry"><span class="badge">M</span>DataplaneState.Switch.SwitchesEntry</a>
                </li>
              
                <li>
                  <a href="#DataplaneState.SwitchStatus"><span class="badge">M</span>DataplaneState.SwitchStatus</a>
                </li>
              
              
              
              
            </ul>
          </li>
        
          
          <li>
            <a href="#forch%2fproto%2ffaucet_event.proto">forch/proto/faucet_event.proto</a>
            <ul>
              
                <li>
                  <a href="#FaucetEvent"><span class="badge">M</span>FaucetEvent</a>
                </li>
              
                <li>
                  <a href="#LagChange"><span class="badge">M</span>LagChange</a>
                </li>
              
                <li>
                  <a href="#StackState"><span class="badge">M</span>StackState</a>
                </li>
              
                <li>
                  <a href="#StackTopoChange"><span class="badge">M</span>StackTopoChange</a>
                </li>
              
                <li>
                  <a href="#StackTopoChange.DpsEntry"><span class="badge">M</span>StackTopoChange.DpsEntry</a>
                </li>
              
                <li>
                  <a href="#StackTopoChange.LinkPortMap"><span class="badge">M</span>StackTopoChange.LinkPortMap</a>
                </li>
              
                <li>
                  <a href="#StackTopoChange.NetworkGraph"><span class="badge">M</span>StackTopoChange.NetworkGraph</a>
                </li>
              
                <li>
                  <a href="#StackTopoChange.StackDp"><span class="badge">M</span>StackTopoChange.StackDp</a>
                </li>
              
                <li>
                  <a href="#StackTopoChange.StackGraph"><span class="badge">M</span>StackTopoChange.StackGraph</a>
                </li>
              
                <li>
                  <a href="#StackTopoChange.StackLink"><span class="badge">M</span>StackTopoChange.StackLink</a>
                </li>
              
                <li>
                  <a href="#StackTopoChange.StackNode"><span class="badge">M</span>StackTopoChange.StackNode</a>
                </li>
              
              
              
              
            </ul>
          </li>
        
          
          <li>
            <a href="#forch%2fproto%2fhost_path.proto">forch/proto/host_path.proto</a>
            <ul>
              
                <li>
                  <a href="#HostPath"><span class="badge">M</span>HostPath</a>
                </li>
              
              
              
              
            </ul>
          </li>
        
          
          <li>
            <a href="#forch%2fproto%2flist_hosts.proto">forch/proto/list_hosts.proto</a>
            <ul>
              
                <li>
                  <a href="#HostList"><span class="badge">M</span>HostList</a>
                </li>
              
                <li>
                  <a href="#HostList.EthDstsEntry"><span class="badge">M</span>HostList.EthDstsEntry</a>
                </li>
              
                <li>
                  <a href="#HostList.EthSrcsEntry"><span class="badge">M</span>HostList.EthSrcsEntry</a>
                </li>
              
                <li>
                  <a href="#HostList.HostData"><span class="badge">M</span>HostList.HostData</a>
                </li>
              
              
              
              
            </ul>
          </li>
        
          
          <li>
            <a href="#forch%2fproto%2fmatch_rules.proto">forch/proto/match_rules.proto</a>
            <ul>
              
                <li>
                  <a href="#EthType"><span class="badge">M</span>EthType</a>
                </li>
              
                <li>
                  <a href="#IpProto"><span class="badge">M</span>IpProto</a>
                </li>
              
                <li>
                  <a href="#MatchRule"><span class="badge">M</span>MatchRule</a>
                </li>
              
                <li>
                  <a href="#MatchRules"><span class="badge">M</span>MatchRules</a>
                </li>
              
                <li>
                  <a href="#MatchRules.RulesEntry"><span class="badge">M</span>MatchRules.RulesEntry</a>
                </li>
              
              
                <li>
                  <a href="#EthType.EthType"><span class="badge">E</span>EthType.EthType</a>
                </li>
              
                <li>
                  <a href="#IpProto.IpProto"><span class="badge">E</span>IpProto.IpProto</a>
                </li>
              
              
              
            </ul>
          </li>
        
          
          <li>
            <a href="#forch%2fproto%2fpath_node.proto">forch/proto/path_node.proto</a>
            <ul>
              
                <li>
                  <a href="#PathNode"><span class="badge">M</span>PathNode</a>
                </li>
              
              
              
              
            </ul>
          </li>
        
          
          <li>
            <a href="#forch%2fproto%2fprocess_state.proto">forch/proto/process_state.proto</a>
            <ul>
              
                <li>
                  <a href="#ProcessState"><span class="badge">M</span>ProcessState</a>
                </li>
              
                <li>
                  <a href="#ProcessState.CpuTime"><span class="badge">M</span>ProcessState.CpuTime</a>
                </li>
              
                <li>
                  <a href="#ProcessState.MemoryInfo"><span class="badge">M</span>ProcessState.MemoryInfo</a>
                </li>
              
                <li>
                  <a href="#ProcessState.ProcessData"><span class="badge">M</span>ProcessState.ProcessData</a>
                </li>
              
                <li>
                  <a href="#ProcessState.ProcessesEntry"><span class="badge">M</span>ProcessState.ProcessesEntry</a>
                </li>
              
              
              
              
            </ul>
          </li>
        
          
          <li>
            <a href="#forch%2fproto%2fshared_constants.proto">forch/proto/shared_constants.proto</a>
            <ul>
              
                <li>
                  <a href="#LacpState"><span class="badge">M</span>LacpState</a>
                </li>
              
                <li>
                  <a href="#State"><span class="badge">M</span>State</a>
                </li>
              
              
                <li>
                  <a href="#LacpState.LacpState"><span class="badge">E</span>LacpState.LacpState</a>
                </li>
              
                <li>
                  <a href="#State.State"><span class="badge">E</span>State.State</a>
                </li>
              
              
              
            </ul>
          </li>
        
          
          <li>
            <a href="#forch%2fproto%2fswitch_state.proto">forch/proto/switch_state.proto</a>
            <ul>
              
                <li>
                  <a href="#SwitchState"><span class="badge">M</span>SwitchState</a>
                </li>
              
                <li>
                  <a href="#SwitchState.PathState"><span class="badge">M</span>SwitchState.PathState</a>
                </li>
              
                <li>
                  <a href="#SwitchState.Port"><span class="badge">M</span>SwitchState.Port</a>
                </li>
              
                <li>
                  <a href="#SwitchState.Port.Attributes"><span class="badge">M</span>SwitchState.Port.Attributes</a>
                </li>
              
                <li>
                  <a href="#SwitchState.PortInfo"><span class="badge">M</span>SwitchState.PortInfo</a>
                </li>
              
                <li>
                  <a href="#SwitchState.SwitchNode"><span class="badge">M</span>SwitchState.SwitchNode</a>
                </li>
              
                <li>
                  <a href="#SwitchState.SwitchNode.AccessPortMacsEntry"><span class="badge">M</span>SwitchState.SwitchNode.AccessPortMacsEntry</a>
                </li>
              
                <li>
                  <a href="#SwitchState.SwitchNode.Attributes"><span class="badge">M</span>SwitchState.SwitchNode.Attributes</a>
                </li>
              
                <li>
                  <a href="#SwitchState.SwitchNode.EgressPortMacsEntry"><span class="badge">M</span>SwitchState.SwitchNode.EgressPortMacsEntry</a>
                </li>
              
                <li>
                  <a href="#SwitchState.SwitchNode.PortsEntry"><span class="badge">M</span>SwitchState.SwitchNode.PortsEntry</a>
                </li>
              
                <li>
                  <a href="#SwitchState.SwitchNode.StackingPortMacsEntry"><span class="badge">M</span>SwitchState.SwitchNode.StackingPortMacsEntry</a>
                </li>
              
                <li>
                  <a href="#SwitchState.SwitchesEntry"><span class="badge">M</span>SwitchState.SwitchesEntry</a>
                </li>
              
              
              
              
            </ul>
          </li>
        
          
          <li>
            <a href="#forch%2fproto%2fsystem_state.proto">forch/proto/system_state.proto</a>
            <ul>
              
                <li>
                  <a href="#StateSummary"><span class="badge">M</span>StateSummary</a>
                </li>
              
                <li>
                  <a href="#SystemState"><span class="badge">M</span>SystemState</a>
                </li>
              
                <li>
                  <a href="#SystemState.SummarySources"><span class="badge">M</span>SystemState.SummarySources</a>
                </li>
              
              
              
              
            </ul>
          </li>
        
        <li><a href="#scalar-value-types">Scalar Value Types</a></li>
      </ul>
    </div>

    
      
      <div class="file-heading">
<<<<<<< HEAD
        <h2 id="forch/proto/acl_rules.proto">forch/proto/acl_rules.proto</h2><a href="#title">Top</a>
=======
        <h2 id="forch/proto/authentication.proto">forch/proto/authentication.proto</h2><a href="#title">Top</a>
>>>>>>> 84592e2b
      </div>
      <p></p>

      
<<<<<<< HEAD
        <h3 id="AclRule">AclRule</h3>
=======
        <h3 id="AuthResult">AuthResult</h3>
>>>>>>> 84592e2b
        <p></p>

        
          <table class="field-table">
            <thead>
              <tr><td>Field</td><td>Type</td><td>Label</td><td>Description</td></tr>
            </thead>
            <tbody>
              
                <tr>
<<<<<<< HEAD
                  <td>eth_src</td>
=======
                  <td>device_id</td>
>>>>>>> 84592e2b
                  <td><a href="#string">string</a></td>
                  <td></td>
                  <td><p> </p></td>
                </tr>
              
                <tr>
<<<<<<< HEAD
                  <td>eth_dst</td>
=======
                  <td>role</td>
>>>>>>> 84592e2b
                  <td><a href="#string">string</a></td>
                  <td></td>
                  <td><p> </p></td>
                </tr>
              
                <tr>
<<<<<<< HEAD
                  <td>action_rules</td>
                  <td><a href="#ActionRule">ActionRule</a></td>
                  <td>repeated</td>
                  <td><p> </p></td>
                </tr>
              
            </tbody>
          </table>

          

        
      
        <h3 id="AclRules">AclRules</h3>
        <p></p>

        
          <table class="field-table">
            <thead>
              <tr><td>Field</td><td>Type</td><td>Label</td><td>Description</td></tr>
            </thead>
            <tbody>
              
                <tr>
                  <td>rules</td>
                  <td><a href="#AclRule">AclRule</a></td>
                  <td>repeated</td>
                  <td><p> </p></td>
                </tr>
              
            </tbody>
          </table>

          

        
      
        <h3 id="ActionRule">ActionRule</h3>
        <p></p>

        
          <table class="field-table">
            <thead>
              <tr><td>Field</td><td>Type</td><td>Label</td><td>Description</td></tr>
            </thead>
            <tbody>
              
                <tr>
                  <td>match_rule</td>
=======
                  <td>segment</td>
>>>>>>> 84592e2b
                  <td><a href="#string">string</a></td>
                  <td></td>
                  <td><p> </p></td>
                </tr>
              
<<<<<<< HEAD
                <tr>
                  <td>action</td>
                  <td><a href="#ActionRule.Action">ActionRule.Action</a></td>
                  <td></td>
                  <td><p> </p></td>
                </tr>
              
=======
>>>>>>> 84592e2b
            </tbody>
          </table>

          

        
      

      
<<<<<<< HEAD
        <h3 id="ActionRule.Action">ActionRule.Action</h3>
        <p></p>
        <table class="enum-table">
          <thead>
            <tr><td>Name</td><td>Number</td><td>Description</td></tr>
          </thead>
          <tbody>
            
              <tr>
                <td>DENY</td>
                <td>0</td>
                <td><p></p></td>
              </tr>
            
              <tr>
                <td>ALLOW</td>
                <td>1</td>
                <td><p></p></td>
              </tr>
            
          </tbody>
        </table>
      
=======
>>>>>>> 84592e2b

      

      
    
      
      <div class="file-heading">
        <h2 id="forch/proto/building_schema.proto">forch/proto/building_schema.proto</h2><a href="#title">Top</a>
      </div>
      <p></p>

      
        <h3 id="BuildingSchema">BuildingSchema</h3>
        <p></p>

        
          <table class="field-table">
            <thead>
              <tr><td>Field</td><td>Type</td><td>Label</td><td>Description</td></tr>
            </thead>
            <tbody>
              
                <tr>
                  <td>mac_addrs</td>
                  <td><a href="#BuildingSchema.MacAddrsEntry">BuildingSchema.MacAddrsEntry</a></td>
                  <td>repeated</td>
                  <td><p> </p></td>
                </tr>
              
            </tbody>
          </table>

          

        
      
        <h3 id="BuildingSchema.Controlee">BuildingSchema.Controlee</h3>
        <p></p>

        
          <table class="field-table">
            <thead>
              <tr><td>Field</td><td>Type</td><td>Label</td><td>Description</td></tr>
            </thead>
            <tbody>
              
                <tr>
                  <td>mac_addrs</td>
                  <td><a href="#BuildingSchema.Controlee.MacAddrsEntry">BuildingSchema.Controlee.MacAddrsEntry</a></td>
                  <td>repeated</td>
                  <td><p> </p></td>
                </tr>
              
            </tbody>
          </table>

          

        
      
        <h3 id="BuildingSchema.Controlee.MacAddrsEntry">BuildingSchema.Controlee.MacAddrsEntry</h3>
        <p></p>

        
          <table class="field-table">
            <thead>
              <tr><td>Field</td><td>Type</td><td>Label</td><td>Description</td></tr>
            </thead>
            <tbody>
              
                <tr>
                  <td>key</td>
                  <td><a href="#string">string</a></td>
                  <td></td>
                  <td><p> </p></td>
                </tr>
              
                <tr>
                  <td>value</td>
                  <td><a href="#BuildingSchema.DeviceTarget">BuildingSchema.DeviceTarget</a></td>
                  <td></td>
                  <td><p> </p></td>
                </tr>
              
            </tbody>
          </table>

          

        
      
        <h3 id="BuildingSchema.Controller">BuildingSchema.Controller</h3>
        <p></p>

        
          <table class="field-table">
            <thead>
              <tr><td>Field</td><td>Type</td><td>Label</td><td>Description</td></tr>
            </thead>
            <tbody>
              
                <tr>
                  <td>controlees</td>
                  <td><a href="#BuildingSchema.Controller.ControleesEntry">BuildingSchema.Controller.ControleesEntry</a></td>
                  <td>repeated</td>
                  <td><p> </p></td>
                </tr>
              
            </tbody>
          </table>

          

        
      
        <h3 id="BuildingSchema.Controller.ControleesEntry">BuildingSchema.Controller.ControleesEntry</h3>
        <p></p>

        
          <table class="field-table">
            <thead>
              <tr><td>Field</td><td>Type</td><td>Label</td><td>Description</td></tr>
            </thead>
            <tbody>
              
                <tr>
                  <td>key</td>
                  <td><a href="#string">string</a></td>
                  <td></td>
                  <td><p> </p></td>
                </tr>
              
                <tr>
                  <td>value</td>
                  <td><a href="#BuildingSchema.Controlee">BuildingSchema.Controlee</a></td>
                  <td></td>
                  <td><p> </p></td>
                </tr>
              
            </tbody>
          </table>

          

        
      
        <h3 id="BuildingSchema.DeviceInfo">BuildingSchema.DeviceInfo</h3>
        <p></p>

        
          <table class="field-table">
            <thead>
              <tr><td>Field</td><td>Type</td><td>Label</td><td>Description</td></tr>
            </thead>
            <tbody>
              
                <tr>
                  <td>type</td>
                  <td><a href="#string">string</a></td>
                  <td></td>
                  <td><p> </p></td>
                </tr>
              
                <tr>
                  <td>group</td>
                  <td><a href="#string">string</a></td>
                  <td></td>
                  <td><p> </p></td>
                </tr>
              
                <tr>
                  <td>controllers</td>
                  <td><a href="#BuildingSchema.DeviceInfo.ControllersEntry">BuildingSchema.DeviceInfo.ControllersEntry</a></td>
                  <td>repeated</td>
                  <td><p> </p></td>
                </tr>
              
            </tbody>
          </table>

          

        
      
        <h3 id="BuildingSchema.DeviceInfo.ControllersEntry">BuildingSchema.DeviceInfo.ControllersEntry</h3>
        <p></p>

        
          <table class="field-table">
            <thead>
              <tr><td>Field</td><td>Type</td><td>Label</td><td>Description</td></tr>
            </thead>
            <tbody>
              
                <tr>
                  <td>key</td>
                  <td><a href="#string">string</a></td>
                  <td></td>
                  <td><p> </p></td>
                </tr>
              
                <tr>
                  <td>value</td>
                  <td><a href="#BuildingSchema.Controller">BuildingSchema.Controller</a></td>
                  <td></td>
                  <td><p> </p></td>
                </tr>
              
            </tbody>
          </table>

          

        
      
        <h3 id="BuildingSchema.DeviceTarget">BuildingSchema.DeviceTarget</h3>
        <p></p>

        

        
      
        <h3 id="BuildingSchema.MacAddrsEntry">BuildingSchema.MacAddrsEntry</h3>
        <p></p>

        
          <table class="field-table">
            <thead>
              <tr><td>Field</td><td>Type</td><td>Label</td><td>Description</td></tr>
            </thead>
            <tbody>
              
                <tr>
                  <td>key</td>
                  <td><a href="#string">string</a></td>
                  <td></td>
                  <td><p> </p></td>
                </tr>
              
                <tr>
                  <td>value</td>
                  <td><a href="#BuildingSchema.DeviceInfo">BuildingSchema.DeviceInfo</a></td>
                  <td></td>
                  <td><p> </p></td>
                </tr>
              
            </tbody>
          </table>

          

        
      

      

      

      
    
      
      <div class="file-heading">
        <h2 id="forch/proto/cpn_config.proto">forch/proto/cpn_config.proto</h2><a href="#title">Top</a>
      </div>
      <p>CPN configuration structure.</p>

      
        <h3 id="CpnAttributes">CpnAttributes</h3>
        <p>Static node attributes.</p>

        
          <table class="field-table">
            <thead>
              <tr><td>Field</td><td>Type</td><td>Label</td><td>Description</td></tr>
            </thead>
            <tbody>
              
                <tr>
                  <td>cpn_ip</td>
                  <td><a href="#string">string</a></td>
                  <td></td>
                  <td><p>Node IP address on the CPN. </p></td>
                </tr>
              
                <tr>
                  <td>role</td>
                  <td><a href="#string">string</a></td>
                  <td></td>
                  <td><p>Role of this entry. </p></td>
                </tr>
              
                <tr>
                  <td>vendor</td>
                  <td><a href="#string">string</a></td>
                  <td></td>
                  <td><p>Entity vendor. </p></td>
                </tr>
              
                <tr>
                  <td>model</td>
                  <td><a href="#string">string</a></td>
                  <td></td>
                  <td><p>Entity model. </p></td>
                </tr>
              
            </tbody>
          </table>

          

        
      
        <h3 id="CpnConfig">CpnConfig</h3>
        <p>Overall static configuration of the CPN.</p>

        
          <table class="field-table">
            <thead>
              <tr><td>Field</td><td>Type</td><td>Label</td><td>Description</td></tr>
            </thead>
            <tbody>
              
                <tr>
                  <td>cpn_nodes</td>
                  <td><a href="#CpnConfig.CpnNodesEntry">CpnConfig.CpnNodesEntry</a></td>
                  <td>repeated</td>
                  <td><p>Map of all CPN nodes, by node name. </p></td>
                </tr>
              
                <tr>
                  <td>ping_interval</td>
                  <td><a href="#int32">int32</a></td>
                  <td></td>
                  <td><p>Interval for check pings. </p></td>
                </tr>
              
            </tbody>
          </table>

          

        
      
        <h3 id="CpnConfig.CpnNodesEntry">CpnConfig.CpnNodesEntry</h3>
        <p></p>

        
          <table class="field-table">
            <thead>
              <tr><td>Field</td><td>Type</td><td>Label</td><td>Description</td></tr>
            </thead>
            <tbody>
              
                <tr>
                  <td>key</td>
                  <td><a href="#string">string</a></td>
                  <td></td>
                  <td><p> </p></td>
                </tr>
              
                <tr>
                  <td>value</td>
                  <td><a href="#CpnAttributes">CpnAttributes</a></td>
                  <td></td>
                  <td><p> </p></td>
                </tr>
              
            </tbody>
          </table>

          

        
      

      

      

      
    
      
      <div class="file-heading">
        <h2 id="forch/proto/cpn_state.proto">forch/proto/cpn_state.proto</h2><a href="#title">Top</a>
      </div>
      <p>cpn_state API result.</p>

      
        <h3 id="CpnState">CpnState</h3>
        <p>Summary of overall CPN state.</p>

        
          <table class="field-table">
            <thead>
              <tr><td>Field</td><td>Type</td><td>Label</td><td>Description</td></tr>
            </thead>
            <tbody>
              
                <tr>
                  <td>cpn_nodes</td>
                  <td><a href="#CpnState.CpnNodesEntry">CpnState.CpnNodesEntry</a></td>
                  <td>repeated</td>
                  <td><p>All the CPN nodes on the network. </p></td>
                </tr>
              
                <tr>
                  <td>cpn_state</td>
                  <td><a href="#State.State">State.State</a></td>
                  <td></td>
                  <td><p>Overall CPN state:<em>initializing, healthy, broken, down, damaged</em> </p></td>
                </tr>
              
                <tr>
                  <td>cpn_state_detail</td>
                  <td><a href="#string">string</a></td>
                  <td></td>
                  <td><p>Text description of any problems. </p></td>
                </tr>
              
                <tr>
                  <td>cpn_state_change_count</td>
                  <td><a href="#int32">int32</a></td>
                  <td></td>
                  <td><p>Number of times state has changed. </p></td>
                </tr>
              
                <tr>
                  <td>cpn_state_last_update</td>
                  <td><a href="#string">string</a></td>
                  <td></td>
                  <td><p>Last time the state was updated. </p></td>
                </tr>
              
                <tr>
                  <td>cpn_state_last_change</td>
                  <td><a href="#string">string</a></td>
                  <td></td>
                  <td><p>Last time the state changed value. </p></td>
                </tr>
              
                <tr>
                  <td>system_state_url</td>
                  <td><a href="#string">string</a></td>
                  <td></td>
                  <td><p>Link to top-level system state. </p></td>
                </tr>
              
            </tbody>
          </table>

          

        
      
        <h3 id="CpnState.CpnNode">CpnState.CpnNode</h3>
        <p>Static CPN node attributes.</p>

        
          <table class="field-table">
            <thead>
              <tr><td>Field</td><td>Type</td><td>Label</td><td>Description</td></tr>
            </thead>
            <tbody>
              
                <tr>
                  <td>attributes</td>
                  <td><a href="#CpnAttributes">CpnAttributes</a></td>
                  <td></td>
                  <td><p>Static attributes describing the node. </p></td>
                </tr>
              
                <tr>
                  <td>state</td>
                  <td><a href="#State.State">State.State</a></td>
                  <td></td>
                  <td><p>Current node state:<em>healthy, down, damaged</em> </p></td>
                </tr>
              
                <tr>
                  <td>ping_results</td>
                  <td><a href="#CpnState.PingResults">CpnState.PingResults</a></td>
                  <td></td>
                  <td><p>Underlying ping results used to determine health. </p></td>
                </tr>
              
                <tr>
                  <td>state_change_count</td>
                  <td><a href="#int32">int32</a></td>
                  <td></td>
                  <td><p>Change count for node state. </p></td>
                </tr>
              
                <tr>
                  <td>state_last_update</td>
                  <td><a href="#string">string</a></td>
                  <td></td>
                  <td><p>Last timestamp of node state update. </p></td>
                </tr>
              
                <tr>
                  <td>state_last_change</td>
                  <td><a href="#string">string</a></td>
                  <td></td>
                  <td><p>Last timestamp of node state change. </p></td>
                </tr>
              
            </tbody>
          </table>

          

        
      
        <h3 id="CpnState.CpnNodesEntry">CpnState.CpnNodesEntry</h3>
        <p></p>

        
          <table class="field-table">
            <thead>
              <tr><td>Field</td><td>Type</td><td>Label</td><td>Description</td></tr>
            </thead>
            <tbody>
              
                <tr>
                  <td>key</td>
                  <td><a href="#string">string</a></td>
                  <td></td>
                  <td><p> </p></td>
                </tr>
              
                <tr>
                  <td>value</td>
                  <td><a href="#CpnState.CpnNode">CpnState.CpnNode</a></td>
                  <td></td>
                  <td><p> </p></td>
                </tr>
              
            </tbody>
          </table>

          

        
      
        <h3 id="CpnState.PingResults">CpnState.PingResults</h3>
        <p>Summary of ping results for this node.</p>

        
          <table class="field-table">
            <thead>
              <tr><td>Field</td><td>Type</td><td>Label</td><td>Description</td></tr>
            </thead>
            <tbody>
              
                <tr>
                  <td>transmitted</td>
                  <td><a href="#int32">int32</a></td>
                  <td></td>
                  <td><p>Number of packets transmitted. </p></td>
                </tr>
              
                <tr>
                  <td>received</td>
                  <td><a href="#int32">int32</a></td>
                  <td></td>
                  <td><p>Number of packets actually received. </p></td>
                </tr>
              
                <tr>
                  <td>loss_percentage</td>
                  <td><a href="#int32">int32</a></td>
                  <td></td>
                  <td><p>Percentage package loss. </p></td>
                </tr>
              
                <tr>
                  <td>time_ms</td>
                  <td><a href="#int32">int32</a></td>
                  <td></td>
                  <td><p>Total time for all pings. </p></td>
                </tr>
              
                <tr>
                  <td>rtt_ms</td>
                  <td><a href="#CpnState.RttInfo">CpnState.RttInfo</a></td>
                  <td></td>
                  <td><p>Detailed timing information. </p></td>
                </tr>
              
            </tbody>
          </table>

          

        
      
        <h3 id="CpnState.RttInfo">CpnState.RttInfo</h3>
        <p>Detailed timing information for ping rtt.</p>

        
          <table class="field-table">
            <thead>
              <tr><td>Field</td><td>Type</td><td>Label</td><td>Description</td></tr>
            </thead>
            <tbody>
              
                <tr>
                  <td>min</td>
                  <td><a href="#float">float</a></td>
                  <td></td>
                  <td><p>Minimum time in ms. </p></td>
                </tr>
              
                <tr>
                  <td>avg</td>
                  <td><a href="#float">float</a></td>
                  <td></td>
                  <td><p>Average time in ms. </p></td>
                </tr>
              
                <tr>
                  <td>max</td>
                  <td><a href="#float">float</a></td>
                  <td></td>
                  <td><p>Maximum time in ms. </p></td>
                </tr>
              
                <tr>
                  <td>mdev</td>
                  <td><a href="#float">float</a></td>
                  <td></td>
                  <td><p>Mean time in ms. </p></td>
                </tr>
              
            </tbody>
          </table>

          

        
      

      

      

      
    
      
      <div class="file-heading">
        <h2 id="forch/proto/dataplane_state.proto">forch/proto/dataplane_state.proto</h2><a href="#title">Top</a>
      </div>
      <p>dataplane_state API result.</p>

      
        <h3 id="DataplaneState">DataplaneState</h3>
        <p>Summary of overall dataplane state.</p>

        
          <table class="field-table">
            <thead>
              <tr><td>Field</td><td>Type</td><td>Label</td><td>Description</td></tr>
            </thead>
            <tbody>
              
                <tr>
                  <td>switch</td>
                  <td><a href="#DataplaneState.Switch">DataplaneState.Switch</a></td>
                  <td></td>
                  <td><p>Deails of all switches in the dataplane. </p></td>
                </tr>
              
                <tr>
                  <td>stack</td>
                  <td><a href="#DataplaneState.Links">DataplaneState.Links</a></td>
                  <td></td>
                  <td><p>Details of all stack links in the dataplane. </p></td>
                </tr>
              
                <tr>
                  <td>egress</td>
                  <td><a href="#DataplaneState.Egress">DataplaneState.Egress</a></td>
                  <td></td>
                  <td><p>Details of the egress links in the dataplane. </p></td>
                </tr>
              
                <tr>
                  <td>dataplane_state</td>
                  <td><a href="#State.State">State.State</a></td>
                  <td></td>
                  <td><p>Overall status of the dataplane state. </p></td>
                </tr>
              
                <tr>
                  <td>dataplane_state_detail</td>
                  <td><a href="#string">string</a></td>
                  <td></td>
                  <td><p>Summary detail of the dataplane state. </p></td>
                </tr>
              
                <tr>
                  <td>dataplane_state_change_count</td>
                  <td><a href="#int32">int32</a></td>
                  <td></td>
                  <td><p>Number of times dataplane state ahs changed. </p></td>
                </tr>
              
                <tr>
                  <td>dataplane_state_last_change</td>
                  <td><a href="#string">string</a></td>
                  <td></td>
                  <td><p>The last time dataplane state changed. </p></td>
                </tr>
              
                <tr>
                  <td>system_state_url</td>
                  <td><a href="#string">string</a></td>
                  <td></td>
                  <td><p>Link to top level system state. </p></td>
                </tr>
              
            </tbody>
          </table>

          

        
      
        <h3 id="DataplaneState.Egress">DataplaneState.Egress</h3>
        <p>Egress links details</p>

        
          <table class="field-table">
            <thead>
              <tr><td>Field</td><td>Type</td><td>Label</td><td>Description</td></tr>
            </thead>
            <tbody>
              
                <tr>
                  <td>egress_state</td>
                  <td><a href="#State.State">State.State</a></td>
                  <td></td>
                  <td><p>Over all egress state </p></td>
                </tr>
              
                <tr>
                  <td>egress_state_detail</td>
                  <td><a href="#string">string</a></td>
                  <td></td>
                  <td><p>Details of egress link which is up </p></td>
                </tr>
              
                <tr>
                  <td>egress_state_change_count</td>
                  <td><a href="#int32">int32</a></td>
                  <td></td>
                  <td><p>Number of times the egress state has changed </p></td>
                </tr>
              
                <tr>
                  <td>egress_state_last_change</td>
                  <td><a href="#string">string</a></td>
                  <td></td>
                  <td><p>The last time egress state changed </p></td>
                </tr>
              
                <tr>
                  <td>egress_state_last_update</td>
                  <td><a href="#string">string</a></td>
                  <td></td>
                  <td><p>The last time information was received about the egress state </p></td>
                </tr>
              
                <tr>
                  <td>active_root</td>
                  <td><a href="#string">string</a></td>
                  <td></td>
                  <td><p>Active root switch of stack </p></td>
                </tr>
              
                <tr>
                  <td>links</td>
                  <td><a href="#DataplaneState.Egress.LinksEntry">DataplaneState.Egress.LinksEntry</a></td>
                  <td>repeated</td>
                  <td><p>Map of link status </p></td>
                </tr>
              
            </tbody>
          </table>

          

        
      
        <h3 id="DataplaneState.Egress.LinksEntry">DataplaneState.Egress.LinksEntry</h3>
        <p></p>

        
          <table class="field-table">
            <thead>
              <tr><td>Field</td><td>Type</td><td>Label</td><td>Description</td></tr>
            </thead>
            <tbody>
              
                <tr>
                  <td>key</td>
                  <td><a href="#string">string</a></td>
                  <td></td>
                  <td><p> </p></td>
                </tr>
              
                <tr>
                  <td>value</td>
                  <td><a href="#DataplaneState.LinkStatus">DataplaneState.LinkStatus</a></td>
                  <td></td>
                  <td><p> </p></td>
                </tr>
              
            </tbody>
          </table>

          

        
      
        <h3 id="DataplaneState.LinkStatus">DataplaneState.LinkStatus</h3>
        <p>Stack link status</p>

        
          <table class="field-table">
            <thead>
              <tr><td>Field</td><td>Type</td><td>Label</td><td>Description</td></tr>
            </thead>
            <tbody>
              
                <tr>
                  <td>link_state</td>
                  <td><a href="#State.State">State.State</a></td>
                  <td></td>
                  <td><p>Stack link status, active, up or down </p></td>
                </tr>
              
            </tbody>
          </table>

          

        
      
        <h3 id="DataplaneState.Links">DataplaneState.Links</h3>
        <p>Dataplane stack links details</p>

        
          <table class="field-table">
            <thead>
              <tr><td>Field</td><td>Type</td><td>Label</td><td>Description</td></tr>
            </thead>
            <tbody>
              
                <tr>
                  <td>links</td>
                  <td><a href="#DataplaneState.Links.LinksEntry">DataplaneState.Links.LinksEntry</a></td>
                  <td>repeated</td>
                  <td><p>Map of link status </p></td>
                </tr>
              
                <tr>
                  <td>links_change_count</td>
                  <td><a href="#int32">int32</a></td>
                  <td></td>
                  <td><p>Number of times the state of all switches as a whole has changed </p></td>
                </tr>
              
                <tr>
                  <td>links_last_change</td>
                  <td><a href="#string">string</a></td>
                  <td></td>
                  <td><p>Last time the state of switches was updated </p></td>
                </tr>
              
            </tbody>
          </table>

          

        
      
        <h3 id="DataplaneState.Links.LinksEntry">DataplaneState.Links.LinksEntry</h3>
        <p></p>

        
          <table class="field-table">
            <thead>
              <tr><td>Field</td><td>Type</td><td>Label</td><td>Description</td></tr>
            </thead>
            <tbody>
              
                <tr>
                  <td>key</td>
                  <td><a href="#string">string</a></td>
                  <td></td>
                  <td><p> </p></td>
                </tr>
              
                <tr>
                  <td>value</td>
                  <td><a href="#DataplaneState.LinkStatus">DataplaneState.LinkStatus</a></td>
                  <td></td>
                  <td><p> </p></td>
                </tr>
              
            </tbody>
          </table>

          

        
      
        <h3 id="DataplaneState.Switch">DataplaneState.Switch</h3>
        <p>Dataplane switches details</p>

        
          <table class="field-table">
            <thead>
              <tr><td>Field</td><td>Type</td><td>Label</td><td>Description</td></tr>
            </thead>
            <tbody>
              
                <tr>
                  <td>switches</td>
                  <td><a href="#DataplaneState.Switch.SwitchesEntry">DataplaneState.Switch.SwitchesEntry</a></td>
                  <td>repeated</td>
                  <td><p>Map of switch status </p></td>
                </tr>
              
                <tr>
                  <td>switch_state_change_count</td>
                  <td><a href="#int32">int32</a></td>
                  <td></td>
                  <td><p>Number of times the state of all switches as a whole has changed </p></td>
                </tr>
              
                <tr>
                  <td>switch_state_last_change</td>
                  <td><a href="#string">string</a></td>
                  <td></td>
                  <td><p>Last time the state of switches was updated </p></td>
                </tr>
              
            </tbody>
          </table>

          

        
      
        <h3 id="DataplaneState.Switch.SwitchesEntry">DataplaneState.Switch.SwitchesEntry</h3>
        <p></p>

        
          <table class="field-table">
            <thead>
              <tr><td>Field</td><td>Type</td><td>Label</td><td>Description</td></tr>
            </thead>
            <tbody>
              
                <tr>
                  <td>key</td>
                  <td><a href="#string">string</a></td>
                  <td></td>
                  <td><p> </p></td>
                </tr>
              
                <tr>
                  <td>value</td>
                  <td><a href="#DataplaneState.SwitchStatus">DataplaneState.SwitchStatus</a></td>
                  <td></td>
                  <td><p> </p></td>
                </tr>
              
            </tbody>
          </table>

          

        
      
        <h3 id="DataplaneState.SwitchStatus">DataplaneState.SwitchStatus</h3>
        <p>Switch status</p>

        
          <table class="field-table">
            <thead>
              <tr><td>Field</td><td>Type</td><td>Label</td><td>Description</td></tr>
            </thead>
            <tbody>
              
                <tr>
                  <td>switch_state</td>
                  <td><a href="#State.State">State.State</a></td>
                  <td></td>
                  <td><p>Switch status, active or down </p></td>
                </tr>
              
            </tbody>
          </table>

          

        
      

      

      

      
    
      
      <div class="file-heading">
        <h2 id="forch/proto/faucet_event.proto">forch/proto/faucet_event.proto</h2><a href="#title">Top</a>
      </div>
      <p>Encapsulation of an event on the Faucet event socket.</p>

      
        <h3 id="FaucetEvent">FaucetEvent</h3>
        <p></p>

        
          <table class="field-table">
            <thead>
              <tr><td>Field</td><td>Type</td><td>Label</td><td>Description</td></tr>
            </thead>
            <tbody>
              
                <tr>
                  <td>version</td>
                  <td><a href="#int32">int32</a></td>
                  <td></td>
                  <td><p> </p></td>
                </tr>
              
                <tr>
                  <td>time</td>
                  <td><a href="#float">float</a></td>
                  <td></td>
                  <td><p> </p></td>
                </tr>
              
                <tr>
                  <td>dp_name</td>
                  <td><a href="#string">string</a></td>
                  <td></td>
                  <td><p> </p></td>
                </tr>
              
                <tr>
                  <td>dp_id</td>
                  <td><a href="#int64">int64</a></td>
                  <td></td>
                  <td><p> </p></td>
                </tr>
              
                <tr>
                  <td>event_id</td>
                  <td><a href="#int32">int32</a></td>
                  <td></td>
                  <td><p> </p></td>
                </tr>
              
                <tr>
                  <td>debounced</td>
                  <td><a href="#bool">bool</a></td>
                  <td></td>
                  <td><p> </p></td>
                </tr>
              
                <tr>
                  <td>LAG_CHANGE</td>
                  <td><a href="#LagChange">LagChange</a></td>
                  <td></td>
                  <td><p> </p></td>
                </tr>
              
                <tr>
                  <td>STACK_STATE</td>
                  <td><a href="#StackState">StackState</a></td>
                  <td></td>
                  <td><p> </p></td>
                </tr>
              
                <tr>
                  <td>STACK_TOPO_CHANGE</td>
                  <td><a href="#StackTopoChange">StackTopoChange</a></td>
                  <td></td>
                  <td><p> </p></td>
                </tr>
              
            </tbody>
          </table>

          

        
      
        <h3 id="LagChange">LagChange</h3>
        <p></p>

        
          <table class="field-table">
            <thead>
              <tr><td>Field</td><td>Type</td><td>Label</td><td>Description</td></tr>
            </thead>
            <tbody>
              
                <tr>
                  <td>timestamp</td>
                  <td><a href="#float">float</a></td>
                  <td></td>
                  <td><p> </p></td>
                </tr>
              
                <tr>
                  <td>dp_name</td>
                  <td><a href="#string">string</a></td>
                  <td></td>
                  <td><p> </p></td>
                </tr>
              
                <tr>
                  <td>port_no</td>
                  <td><a href="#int32">int32</a></td>
                  <td></td>
                  <td><p> </p></td>
                </tr>
              
                <tr>
                  <td>state</td>
                  <td><a href="#int32">int32</a></td>
                  <td></td>
                  <td><p> </p></td>
                </tr>
              
            </tbody>
          </table>

          

        
      
        <h3 id="StackState">StackState</h3>
        <p>Event representing a stacking link state change.</p>

        
          <table class="field-table">
            <thead>
              <tr><td>Field</td><td>Type</td><td>Label</td><td>Description</td></tr>
            </thead>
            <tbody>
              
                <tr>
                  <td>timestamp</td>
                  <td><a href="#float">float</a></td>
                  <td></td>
                  <td><p>event timestamp </p></td>
                </tr>
              
                <tr>
                  <td>dp_name</td>
                  <td><a href="#string">string</a></td>
                  <td></td>
                  <td><p>dataplane name </p></td>
                </tr>
              
                <tr>
                  <td>port</td>
                  <td><a href="#int32">int32</a></td>
                  <td></td>
                  <td><p>switch port number </p></td>
                </tr>
              
                <tr>
                  <td>state</td>
                  <td><a href="#State.State">State.State</a></td>
                  <td></td>
                  <td><p>stack link state </p></td>
                </tr>
              
            </tbody>
          </table>

          

        
      
        <h3 id="StackTopoChange">StackTopoChange</h3>
        <p></p>

        
          <table class="field-table">
            <thead>
              <tr><td>Field</td><td>Type</td><td>Label</td><td>Description</td></tr>
            </thead>
            <tbody>
              
                <tr>
                  <td>timestamp</td>
                  <td><a href="#float">float</a></td>
                  <td></td>
                  <td><p> </p></td>
                </tr>
              
                <tr>
                  <td>stack_root</td>
                  <td><a href="#string">string</a></td>
                  <td></td>
                  <td><p> </p></td>
                </tr>
              
                <tr>
                  <td>graph</td>
                  <td><a href="#StackTopoChange.StackGraph">StackTopoChange.StackGraph</a></td>
                  <td></td>
                  <td><p> </p></td>
                </tr>
              
                <tr>
                  <td>dps</td>
                  <td><a href="#StackTopoChange.DpsEntry">StackTopoChange.DpsEntry</a></td>
                  <td>repeated</td>
                  <td><p> </p></td>
                </tr>
              
            </tbody>
          </table>

          

        
      
        <h3 id="StackTopoChange.DpsEntry">StackTopoChange.DpsEntry</h3>
        <p></p>

        
          <table class="field-table">
            <thead>
              <tr><td>Field</td><td>Type</td><td>Label</td><td>Description</td></tr>
            </thead>
            <tbody>
              
                <tr>
                  <td>key</td>
                  <td><a href="#string">string</a></td>
                  <td></td>
                  <td><p> </p></td>
                </tr>
              
                <tr>
                  <td>value</td>
                  <td><a href="#StackTopoChange.StackDp">StackTopoChange.StackDp</a></td>
                  <td></td>
                  <td><p> </p></td>
                </tr>
              
            </tbody>
          </table>

          

        
      
        <h3 id="StackTopoChange.LinkPortMap">StackTopoChange.LinkPortMap</h3>
        <p></p>

        
          <table class="field-table">
            <thead>
              <tr><td>Field</td><td>Type</td><td>Label</td><td>Description</td></tr>
            </thead>
            <tbody>
              
                <tr>
                  <td>dp_a</td>
                  <td><a href="#string">string</a></td>
                  <td></td>
                  <td><p> </p></td>
                </tr>
              
                <tr>
                  <td>port_a</td>
                  <td><a href="#string">string</a></td>
                  <td></td>
                  <td><p> </p></td>
                </tr>
              
                <tr>
                  <td>dp_z</td>
                  <td><a href="#string">string</a></td>
                  <td></td>
                  <td><p> </p></td>
                </tr>
              
                <tr>
                  <td>port_z</td>
                  <td><a href="#string">string</a></td>
                  <td></td>
                  <td><p> </p></td>
                </tr>
              
            </tbody>
          </table>

          

        
      
        <h3 id="StackTopoChange.NetworkGraph">StackTopoChange.NetworkGraph</h3>
        <p></p>

        

        
      
        <h3 id="StackTopoChange.StackDp">StackTopoChange.StackDp</h3>
        <p></p>

        
          <table class="field-table">
            <thead>
              <tr><td>Field</td><td>Type</td><td>Label</td><td>Description</td></tr>
            </thead>
            <tbody>
              
                <tr>
                  <td>root_hop_port</td>
                  <td><a href="#int32">int32</a></td>
                  <td></td>
                  <td><p> </p></td>
                </tr>
              
            </tbody>
          </table>

          

        
      
        <h3 id="StackTopoChange.StackGraph">StackTopoChange.StackGraph</h3>
        <p></p>

        
          <table class="field-table">
            <thead>
              <tr><td>Field</td><td>Type</td><td>Label</td><td>Description</td></tr>
            </thead>
            <tbody>
              
                <tr>
                  <td>directed</td>
                  <td><a href="#bool">bool</a></td>
                  <td></td>
                  <td><p> </p></td>
                </tr>
              
                <tr>
                  <td>multigraph</td>
                  <td><a href="#bool">bool</a></td>
                  <td></td>
                  <td><p> </p></td>
                </tr>
              
                <tr>
                  <td>graph</td>
                  <td><a href="#StackTopoChange.NetworkGraph">StackTopoChange.NetworkGraph</a></td>
                  <td></td>
                  <td><p> </p></td>
                </tr>
              
                <tr>
                  <td>nodes</td>
                  <td><a href="#StackTopoChange.StackNode">StackTopoChange.StackNode</a></td>
                  <td>repeated</td>
                  <td><p> </p></td>
                </tr>
              
                <tr>
                  <td>links</td>
                  <td><a href="#StackTopoChange.StackLink">StackTopoChange.StackLink</a></td>
                  <td>repeated</td>
                  <td><p> </p></td>
                </tr>
              
            </tbody>
          </table>

          

        
      
        <h3 id="StackTopoChange.StackLink">StackTopoChange.StackLink</h3>
        <p></p>

        
          <table class="field-table">
            <thead>
              <tr><td>Field</td><td>Type</td><td>Label</td><td>Description</td></tr>
            </thead>
            <tbody>
              
                <tr>
                  <td>key</td>
                  <td><a href="#string">string</a></td>
                  <td></td>
                  <td><p> </p></td>
                </tr>
              
                <tr>
                  <td>source</td>
                  <td><a href="#string">string</a></td>
                  <td></td>
                  <td><p> </p></td>
                </tr>
              
                <tr>
                  <td>target</td>
                  <td><a href="#string">string</a></td>
                  <td></td>
                  <td><p> </p></td>
                </tr>
              
                <tr>
                  <td>port_map</td>
                  <td><a href="#StackTopoChange.LinkPortMap">StackTopoChange.LinkPortMap</a></td>
                  <td></td>
                  <td><p> </p></td>
                </tr>
              
            </tbody>
          </table>

          

        
      
        <h3 id="StackTopoChange.StackNode">StackTopoChange.StackNode</h3>
        <p></p>

        
          <table class="field-table">
            <thead>
              <tr><td>Field</td><td>Type</td><td>Label</td><td>Description</td></tr>
            </thead>
            <tbody>
              
                <tr>
                  <td>id</td>
                  <td><a href="#string">string</a></td>
                  <td></td>
                  <td><p> </p></td>
                </tr>
              
            </tbody>
          </table>

          

        
      

      

      

      
    
      
      <div class="file-heading">
        <h2 id="forch/proto/host_path.proto">forch/proto/host_path.proto</h2><a href="#title">Top</a>
      </div>
      <p>host_path API result</p>

      
        <h3 id="HostPath">HostPath</h3>
        <p>Host path</p>

        
          <table class="field-table">
            <thead>
              <tr><td>Field</td><td>Type</td><td>Label</td><td>Description</td></tr>
            </thead>
            <tbody>
              
                <tr>
                  <td>src_ip</td>
                  <td><a href="#string">string</a></td>
                  <td></td>
                  <td><p>IP address of source host </p></td>
                </tr>
              
                <tr>
                  <td>dst_ip</td>
                  <td><a href="#string">string</a></td>
                  <td></td>
                  <td><p>IP address of destination host </p></td>
                </tr>
              
                <tr>
                  <td>path</td>
                  <td><a href="#PathNode">PathNode</a></td>
                  <td>repeated</td>
                  <td><p>Path consists of a list of switches with in and out ports </p></td>
                </tr>
              
                <tr>
                  <td>system_state_url</td>
                  <td><a href="#string">string</a></td>
                  <td></td>
                  <td><p>link to system overview API </p></td>
                </tr>
              
            </tbody>
          </table>

          

        
      

      

      

      
    
      
      <div class="file-heading">
        <h2 id="forch/proto/list_hosts.proto">forch/proto/list_hosts.proto</h2><a href="#title">Top</a>
      </div>
      <p>list_hosts API result</p>

      
        <h3 id="HostList">HostList</h3>
        <p>List of hosts</p>

        
          <table class="field-table">
            <thead>
              <tr><td>Field</td><td>Type</td><td>Label</td><td>Description</td></tr>
            </thead>
            <tbody>
              
                <tr>
                  <td>eth_srcs</td>
                  <td><a href="#HostList.EthSrcsEntry">HostList.EthSrcsEntry</a></td>
                  <td>repeated</td>
                  <td><p>List of hosts indexed by MAC addresses with networking information. </p></td>
                </tr>
              
                <tr>
                  <td>eth_dsts</td>
                  <td><a href="#HostList.EthDstsEntry">HostList.EthDstsEntry</a></td>
                  <td>repeated</td>
                  <td><p>List of possible destined hosts indexed by destination MAC addresses. </p></td>
                </tr>
              
                <tr>
                  <td>egress_url</td>
                  <td><a href="#string">string</a></td>
                  <td></td>
                  <td><p>Link for checking path to egres. </p></td>
                </tr>
              
                <tr>
                  <td>system_state_url</td>
                  <td><a href="#string">string</a></td>
                  <td></td>
                  <td><p>link to system overview API </p></td>
                </tr>
              
            </tbody>
          </table>

          

        
      
        <h3 id="HostList.EthDstsEntry">HostList.EthDstsEntry</h3>
        <p></p>

        
          <table class="field-table">
            <thead>
              <tr><td>Field</td><td>Type</td><td>Label</td><td>Description</td></tr>
            </thead>
            <tbody>
              
                <tr>
                  <td>key</td>
                  <td><a href="#string">string</a></td>
                  <td></td>
                  <td><p> </p></td>
                </tr>
              
                <tr>
                  <td>value</td>
                  <td><a href="#HostList.HostData">HostList.HostData</a></td>
                  <td></td>
                  <td><p> </p></td>
                </tr>
              
            </tbody>
          </table>

          

        
      
        <h3 id="HostList.EthSrcsEntry">HostList.EthSrcsEntry</h3>
        <p></p>

        
          <table class="field-table">
            <thead>
              <tr><td>Field</td><td>Type</td><td>Label</td><td>Description</td></tr>
            </thead>
            <tbody>
              
                <tr>
                  <td>key</td>
                  <td><a href="#string">string</a></td>
                  <td></td>
                  <td><p> </p></td>
                </tr>
              
                <tr>
                  <td>value</td>
                  <td><a href="#HostList.HostData">HostList.HostData</a></td>
                  <td></td>
                  <td><p> </p></td>
                </tr>
              
            </tbody>
          </table>

          

        
      
        <h3 id="HostList.HostData">HostList.HostData</h3>
        <p>Data for each host</p>

        
          <table class="field-table">
            <thead>
              <tr><td>Field</td><td>Type</td><td>Label</td><td>Description</td></tr>
            </thead>
            <tbody>
              
                <tr>
                  <td>switch</td>
                  <td><a href="#string">string</a></td>
                  <td></td>
                  <td><p>access switch host connected to </p></td>
                </tr>
              
                <tr>
                  <td>port</td>
                  <td><a href="#int32">int32</a></td>
                  <td></td>
                  <td><p>port host connected to </p></td>
                </tr>
              
                <tr>
                  <td>host_ip</td>
                  <td><a href="#string">string</a></td>
                  <td></td>
                  <td><p>host IP </p></td>
                </tr>
              
                <tr>
                  <td>url</td>
                  <td><a href="#string">string</a></td>
                  <td></td>
                  <td><p>link to list_hosts API to list possible destinations
or to host_path API to list path </p></td>
                </tr>
              
            </tbody>
          </table>

          

        
      

      

      

      
    
      
      <div class="file-heading">
        <h2 id="forch/proto/match_rules.proto">forch/proto/match_rules.proto</h2><a href="#title">Top</a>
      </div>
      <p></p>

      
        <h3 id="EthType">EthType</h3>
        <p></p>

        

        
      
        <h3 id="IpProto">IpProto</h3>
        <p></p>

        

        
      
        <h3 id="MatchRule">MatchRule</h3>
        <p></p>

        
          <table class="field-table">
            <thead>
              <tr><td>Field</td><td>Type</td><td>Label</td><td>Description</td></tr>
            </thead>
            <tbody>
              
                <tr>
                  <td>eth_type</td>
                  <td><a href="#EthType.EthType">EthType.EthType</a></td>
                  <td></td>
                  <td><p> </p></td>
                </tr>
              
                <tr>
                  <td>eth_src</td>
                  <td><a href="#string">string</a></td>
                  <td></td>
                  <td><p> </p></td>
                </tr>
              
                <tr>
                  <td>eth_dst</td>
                  <td><a href="#string">string</a></td>
                  <td></td>
                  <td><p> </p></td>
                </tr>
              
                <tr>
                  <td>ip_proto</td>
                  <td><a href="#IpProto.IpProto">IpProto.IpProto</a></td>
                  <td></td>
                  <td><p> </p></td>
                </tr>
              
                <tr>
                  <td>ip_src</td>
                  <td><a href="#string">string</a></td>
                  <td></td>
                  <td><p> </p></td>
                </tr>
              
                <tr>
                  <td>ip_dst</td>
                  <td><a href="#string">string</a></td>
                  <td></td>
                  <td><p> </p></td>
                </tr>
              
                <tr>
                  <td>src_port</td>
                  <td><a href="#int32">int32</a></td>
                  <td></td>
                  <td><p> </p></td>
                </tr>
              
                <tr>
                  <td>dst_port</td>
                  <td><a href="#int32">int32</a></td>
                  <td></td>
                  <td><p> </p></td>
                </tr>
              
                <tr>
                  <td>bidir</td>
                  <td><a href="#bool">bool</a></td>
                  <td></td>
                  <td><p> </p></td>
                </tr>
              
            </tbody>
          </table>

          

        
      
        <h3 id="MatchRules">MatchRules</h3>
        <p></p>

        
          <table class="field-table">
            <thead>
              <tr><td>Field</td><td>Type</td><td>Label</td><td>Description</td></tr>
            </thead>
            <tbody>
              
                <tr>
                  <td>rules</td>
                  <td><a href="#MatchRules.RulesEntry">MatchRules.RulesEntry</a></td>
                  <td>repeated</td>
                  <td><p> </p></td>
                </tr>
              
            </tbody>
          </table>

          

        
      
        <h3 id="MatchRules.RulesEntry">MatchRules.RulesEntry</h3>
        <p></p>

        
          <table class="field-table">
            <thead>
              <tr><td>Field</td><td>Type</td><td>Label</td><td>Description</td></tr>
            </thead>
            <tbody>
              
                <tr>
                  <td>key</td>
                  <td><a href="#string">string</a></td>
                  <td></td>
                  <td><p> </p></td>
                </tr>
              
                <tr>
                  <td>value</td>
                  <td><a href="#MatchRule">MatchRule</a></td>
                  <td></td>
                  <td><p> </p></td>
                </tr>
              
            </tbody>
          </table>

          

        
      

      
        <h3 id="EthType.EthType">EthType.EthType</h3>
        <p></p>
        <table class="enum-table">
          <thead>
            <tr><td>Name</td><td>Number</td><td>Description</td></tr>
          </thead>
          <tbody>
            
              <tr>
                <td>UNDEFINED</td>
                <td>0</td>
                <td><p></p></td>
              </tr>
            
              <tr>
                <td>LLDP</td>
                <td>1</td>
                <td><p></p></td>
              </tr>
            
              <tr>
                <td>ARP</td>
                <td>2</td>
                <td><p></p></td>
              </tr>
            
              <tr>
                <td>IPv4</td>
                <td>3</td>
                <td><p></p></td>
              </tr>
            
              <tr>
                <td>IPv6</td>
                <td>4</td>
                <td><p></p></td>
              </tr>
            
          </tbody>
        </table>
      
        <h3 id="IpProto.IpProto">IpProto.IpProto</h3>
        <p></p>
        <table class="enum-table">
          <thead>
            <tr><td>Name</td><td>Number</td><td>Description</td></tr>
          </thead>
          <tbody>
            
              <tr>
                <td>UNDEFINED</td>
                <td>0</td>
                <td><p></p></td>
              </tr>
            
              <tr>
                <td>TCP</td>
                <td>1</td>
                <td><p></p></td>
              </tr>
            
              <tr>
                <td>UDP</td>
                <td>2</td>
                <td><p></p></td>
              </tr>
            
          </tbody>
        </table>
      

      

      
    
      
      <div class="file-heading">
        <h2 id="forch/proto/path_node.proto">forch/proto/path_node.proto</h2><a href="#title">Top</a>
      </div>
      <p>cpn_state API result.</p>

      
        <h3 id="PathNode">PathNode</h3>
        <p>Switching path node</p>

        
          <table class="field-table">
            <thead>
              <tr><td>Field</td><td>Type</td><td>Label</td><td>Description</td></tr>
            </thead>
            <tbody>
              
                <tr>
                  <td>switch</td>
                  <td><a href="#string">string</a></td>
                  <td></td>
                  <td><p>switch name </p></td>
                </tr>
              
                <tr>
                  <td>in</td>
                  <td><a href="#int32">int32</a></td>
                  <td></td>
                  <td><p>incoming port </p></td>
                </tr>
              
                <tr>
                  <td>out</td>
                  <td><a href="#int32">int32</a></td>
                  <td></td>
                  <td><p>outgoing port </p></td>
                </tr>
              
            </tbody>
          </table>

          

        
      

      

      

      
    
      
      <div class="file-heading">
        <h2 id="forch/proto/process_state.proto">forch/proto/process_state.proto</h2><a href="#title">Top</a>
      </div>
      <p>process_state API result</p>

      
        <h3 id="ProcessState">ProcessState</h3>
        <p>Summary of overall process state.</p>

        
          <table class="field-table">
            <thead>
              <tr><td>Field</td><td>Type</td><td>Label</td><td>Description</td></tr>
            </thead>
            <tbody>
              
                <tr>
                  <td>processes</td>
                  <td><a href="#ProcessState.ProcessesEntry">ProcessState.ProcessesEntry</a></td>
                  <td>repeated</td>
                  <td><p>All the targeted processes </p></td>
                </tr>
              
                <tr>
                  <td>process_state</td>
                  <td><a href="#State.State">State.State</a></td>
                  <td></td>
                  <td><p>Overall process state: <em>healthy, broken</em> </p></td>
                </tr>
              
                <tr>
                  <td>process_state_detail</td>
                  <td><a href="#string">string</a></td>
                  <td></td>
                  <td><p>Text description of any problems </p></td>
                </tr>
              
                <tr>
                  <td>process_state_change_count</td>
                  <td><a href="#int32">int32</a></td>
                  <td></td>
                  <td><p>Number of times state has changed </p></td>
                </tr>
              
                <tr>
                  <td>process_state_last_update</td>
                  <td><a href="#string">string</a></td>
                  <td></td>
                  <td><p>Last time the state was updated </p></td>
                </tr>
              
                <tr>
                  <td>process_state_last_change</td>
                  <td><a href="#string">string</a></td>
                  <td></td>
                  <td><p>Last time the state was changed </p></td>
                </tr>
              
                <tr>
                  <td>system_state_url</td>
                  <td><a href="#string">string</a></td>
                  <td></td>
                  <td><p>Link to top-level system state </p></td>
                </tr>
              
            </tbody>
          </table>

          

        
      
        <h3 id="ProcessState.CpuTime">ProcessState.CpuTime</h3>
        <p>CPU time consumption</p>

        
          <table class="field-table">
            <thead>
              <tr><td>Field</td><td>Type</td><td>Label</td><td>Description</td></tr>
            </thead>
            <tbody>
              
                <tr>
                  <td>user</td>
                  <td><a href="#float">float</a></td>
                  <td></td>
                  <td><p>user consumption </p></td>
                </tr>
              
                <tr>
                  <td>system</td>
                  <td><a href="#float">float</a></td>
                  <td></td>
                  <td><p>systime consumption </p></td>
                </tr>
              
                <tr>
                  <td>iowait</td>
                  <td><a href="#float">float</a></td>
                  <td></td>
                  <td><p>iowait consumption </p></td>
                </tr>
              
            </tbody>
          </table>

          

        
      
        <h3 id="ProcessState.MemoryInfo">ProcessState.MemoryInfo</h3>
        <p>Memory consumption</p>

        
          <table class="field-table">
            <thead>
              <tr><td>Field</td><td>Type</td><td>Label</td><td>Description</td></tr>
            </thead>
            <tbody>
              
                <tr>
                  <td>rss</td>
                  <td><a href="#float">float</a></td>
                  <td></td>
                  <td><p>resident set size </p></td>
                </tr>
              
                <tr>
                  <td>vms</td>
                  <td><a href="#float">float</a></td>
                  <td></td>
                  <td><p>virtual set size </p></td>
                </tr>
              
            </tbody>
          </table>

          

        
      
        <h3 id="ProcessState.ProcessData">ProcessState.ProcessData</h3>
        <p>Data for each process</p>

        
          <table class="field-table">
            <thead>
              <tr><td>Field</td><td>Type</td><td>Label</td><td>Description</td></tr>
            </thead>
            <tbody>
              
                <tr>
                  <td>state</td>
                  <td><a href="#State.State">State.State</a></td>
                  <td></td>
                  <td><p>Process state </p></td>
                </tr>
              
                <tr>
                  <td>detail</td>
                  <td><a href="#string">string</a></td>
                  <td></td>
                  <td><p>Text description of any problems </p></td>
                </tr>
              
                <tr>
                  <td>cmd_line</td>
                  <td><a href="#string">string</a></td>
                  <td></td>
                  <td><p>Process command line </p></td>
                </tr>
              
                <tr>
                  <td>create_time</td>
                  <td><a href="#string">string</a></td>
                  <td></td>
                  <td><p>Time when the process was created </p></td>
                </tr>
              
                <tr>
                  <td>create_time_change_count</td>
                  <td><a href="#int32">int32</a></td>
                  <td></td>
                  <td><p>Number of times create time has changed </p></td>
                </tr>
              
                <tr>
                  <td>create_time_last_update</td>
                  <td><a href="#string">string</a></td>
                  <td></td>
                  <td><p>Last time the create time was updated </p></td>
                </tr>
              
                <tr>
                  <td>create_time_last_change</td>
                  <td><a href="#string">string</a></td>
                  <td></td>
                  <td><p>Last time the create time was changed </p></td>
                </tr>
              
                <tr>
                  <td>cpu_times_s</td>
                  <td><a href="#ProcessState.CpuTime">ProcessState.CpuTime</a></td>
                  <td></td>
                  <td><p>CPU time consumption (in second) </p></td>
                </tr>
              
                <tr>
                  <td>memory_info_mb</td>
                  <td><a href="#ProcessState.MemoryInfo">ProcessState.MemoryInfo</a></td>
                  <td></td>
                  <td><p>Memory consumption (in MB) </p></td>
                </tr>
              
            </tbody>
          </table>

          

        
      
        <h3 id="ProcessState.ProcessesEntry">ProcessState.ProcessesEntry</h3>
        <p></p>

        
          <table class="field-table">
            <thead>
              <tr><td>Field</td><td>Type</td><td>Label</td><td>Description</td></tr>
            </thead>
            <tbody>
              
                <tr>
                  <td>key</td>
                  <td><a href="#string">string</a></td>
                  <td></td>
                  <td><p> </p></td>
                </tr>
              
                <tr>
                  <td>value</td>
                  <td><a href="#ProcessState.ProcessData">ProcessState.ProcessData</a></td>
                  <td></td>
                  <td><p> </p></td>
                </tr>
              
            </tbody>
          </table>

          

        
      

      

      

      
    
      
      <div class="file-heading">
        <h2 id="forch/proto/shared_constants.proto">forch/proto/shared_constants.proto</h2><a href="#title">Top</a>
      </div>
      <p>constants</p>

      
        <h3 id="LacpState">LacpState</h3>
        <p>LACP States</p>

        

        
      
        <h3 id="State">State</h3>
        <p>States</p>

        

        
      

      
        <h3 id="LacpState.LacpState">LacpState.LacpState</h3>
        <p>Enumeration of LACP states</p>
        <table class="enum-table">
          <thead>
            <tr><td>Name</td><td>Number</td><td>Description</td></tr>
          </thead>
          <tbody>
            
              <tr>
                <td>none</td>
                <td>0</td>
                <td><p>broken: unable to function because of error (default)</p></td>
              </tr>
            
              <tr>
                <td>active</td>
                <td>3</td>
                <td><p>active: in function</p></td>
              </tr>
            
              <tr>
                <td>down</td>
                <td>1</td>
                <td><p>down: not in function</p></td>
              </tr>
            
              <tr>
                <td>up</td>
                <td>5</td>
                <td><p>up: up but not in function</p></td>
              </tr>
            
          </tbody>
        </table>
      
        <h3 id="State.State">State.State</h3>
        <p>Enumeration of states</p>
        <table class="enum-table">
          <thead>
            <tr><td>Name</td><td>Number</td><td>Description</td></tr>
          </thead>
          <tbody>
            
              <tr>
                <td>broken</td>
                <td>0</td>
                <td><p>broken: unable to function because of error (default)</p></td>
              </tr>
            
              <tr>
                <td>active</td>
                <td>1</td>
                <td><p>active: in function</p></td>
              </tr>
            
              <tr>
                <td>damaged</td>
                <td>2</td>
                <td><p>damaged: partially broken</p></td>
              </tr>
            
              <tr>
                <td>down</td>
                <td>3</td>
                <td><p>down: not in function</p></td>
              </tr>
            
              <tr>
                <td>healthy</td>
                <td>4</td>
                <td><p>healthy: functioning properly</p></td>
              </tr>
            
              <tr>
                <td>inactive</td>
                <td>5</td>
                <td><p>inactive: controller not active</p></td>
              </tr>
            
              <tr>
                <td>initializing</td>
                <td>6</td>
                <td><p>initializing: in intialization after start</p></td>
              </tr>
            
              <tr>
                <td>split</td>
                <td>7</td>
                <td><p>split: controller master but can not reach peer controller</p></td>
              </tr>
            
              <tr>
                <td>up</td>
                <td>8</td>
                <td><p>up: up but not in function</p></td>
              </tr>
            
          </tbody>
        </table>
      

      

      
    
      
      <div class="file-heading">
        <h2 id="forch/proto/switch_state.proto">forch/proto/switch_state.proto</h2><a href="#title">Top</a>
      </div>
      <p>switch_state API result</p>

      
        <h3 id="SwitchState">SwitchState</h3>
        <p>State of switches</p>

        
          <table class="field-table">
            <thead>
              <tr><td>Field</td><td>Type</td><td>Label</td><td>Description</td></tr>
            </thead>
            <tbody>
              
                <tr>
                  <td>switch_state</td>
                  <td><a href="#State.State">State.State</a></td>
                  <td></td>
                  <td><p>Overall status of the switches </p></td>
                </tr>
              
                <tr>
                  <td>switch_state_detail</td>
                  <td><a href="#string">string</a></td>
                  <td></td>
                  <td><p>Summary detail of the switch state </p></td>
                </tr>
              
                <tr>
                  <td>switch_state_change_count</td>
                  <td><a href="#int32">int32</a></td>
                  <td></td>
                  <td><p>Number of times switch state has changed </p></td>
                </tr>
              
                <tr>
                  <td>switch_state_last_change</td>
                  <td><a href="#string">string</a></td>
                  <td></td>
                  <td><p>The last time switch state changed </p></td>
                </tr>
              
                <tr>
                  <td>system_state_url</td>
                  <td><a href="#string">string</a></td>
                  <td></td>
                  <td><p>Link to top level system state </p></td>
                </tr>
              
                <tr>
                  <td>switches</td>
                  <td><a href="#SwitchState.SwitchesEntry">SwitchState.SwitchesEntry</a></td>
                  <td>repeated</td>
                  <td><p>Detailed information about individual switches </p></td>
                </tr>
              
                <tr>
                  <td>switches_restrict</td>
                  <td><a href="#string">string</a></td>
                  <td></td>
                  <td><p>Restriction information about this query </p></td>
                </tr>
              
            </tbody>
          </table>

          

        
      
        <h3 id="SwitchState.PathState">SwitchState.PathState</h3>
        <p></p>

        
          <table class="field-table">
            <thead>
              <tr><td>Field</td><td>Type</td><td>Label</td><td>Description</td></tr>
            </thead>
            <tbody>
              
                <tr>
                  <td>path_state</td>
                  <td><a href="#State.State">State.State</a></td>
                  <td></td>
                  <td><p>Path state </p></td>
                </tr>
              
                <tr>
                  <td>path_state_detail</td>
                  <td><a href="#string">string</a></td>
                  <td></td>
                  <td><p>Path state detail </p></td>
                </tr>
              
                <tr>
                  <td>path</td>
                  <td><a href="#PathNode">PathNode</a></td>
                  <td>repeated</td>
                  <td><p>Path </p></td>
                </tr>
              
            </tbody>
          </table>

          

        
      
        <h3 id="SwitchState.Port">SwitchState.Port</h3>
        <p>Information about a port</p>

        
          <table class="field-table">
            <thead>
              <tr><td>Field</td><td>Type</td><td>Label</td><td>Description</td></tr>
            </thead>
            <tbody>
              
                <tr>
                  <td>attributes</td>
                  <td><a href="#SwitchState.Port.Attributes">SwitchState.Port.Attributes</a></td>
                  <td></td>
                  <td><p>Static port attributes </p></td>
                </tr>
              
                <tr>
                  <td>port_state</td>
                  <td><a href="#State.State">State.State</a></td>
                  <td></td>
                  <td><p>Port state </p></td>
                </tr>
              
                <tr>
                  <td>state_last_change</td>
                  <td><a href="#string">string</a></td>
                  <td></td>
                  <td><p>Port state last change time </p></td>
                </tr>
              
                <tr>
                  <td>state_change_count</td>
                  <td><a href="#int32">int32</a></td>
                  <td></td>
                  <td><p>Port state change count </p></td>
                </tr>
              
            </tbody>
          </table>

          

        
      
        <h3 id="SwitchState.Port.Attributes">SwitchState.Port.Attributes</h3>
        <p>Static port attributes</p>

        
          <table class="field-table">
            <thead>
              <tr><td>Field</td><td>Type</td><td>Label</td><td>Description</td></tr>
            </thead>
            <tbody>
              
                <tr>
                  <td>description</td>
                  <td><a href="#string">string</a></td>
                  <td></td>
                  <td><p>Port description </p></td>
                </tr>
              
                <tr>
                  <td>port_type</td>
                  <td><a href="#string">string</a></td>
                  <td></td>
                  <td><p>Port type </p></td>
                </tr>
              
                <tr>
                  <td>stack_peer_switch</td>
                  <td><a href="#string">string</a></td>
                  <td></td>
                  <td><p>Peer stacking switch </p></td>
                </tr>
              
                <tr>
                  <td>stack_peer_port</td>
                  <td><a href="#int32">int32</a></td>
                  <td></td>
                  <td><p>Peer stacking port </p></td>
                </tr>
              
            </tbody>
          </table>

          

        
      
        <h3 id="SwitchState.PortInfo">SwitchState.PortInfo</h3>
        <p></p>

        
          <table class="field-table">
            <thead>
              <tr><td>Field</td><td>Type</td><td>Label</td><td>Description</td></tr>
            </thead>
            <tbody>
              
                <tr>
                  <td>port</td>
                  <td><a href="#int32">int32</a></td>
                  <td></td>
                  <td><p>Port number on this switch </p></td>
                </tr>
              
                <tr>
                  <td>ip_address</td>
                  <td><a href="#string">string</a></td>
                  <td></td>
                  <td><p>Learned IP address for this MAC </p></td>
                </tr>
              
                <tr>
                  <td>timestamp</td>
                  <td><a href="#string">string</a></td>
                  <td></td>
                  <td><p>Learning timestamp </p></td>
                </tr>
              
                <tr>
                  <td>url</td>
                  <td><a href="#string">string</a></td>
                  <td></td>
                  <td><p>url for host learning info </p></td>
                </tr>
              
            </tbody>
          </table>

          

        
      
        <h3 id="SwitchState.SwitchNode">SwitchState.SwitchNode</h3>
        <p>Information about a single switch</p>

        
          <table class="field-table">
            <thead>
              <tr><td>Field</td><td>Type</td><td>Label</td><td>Description</td></tr>
            </thead>
            <tbody>
              
                <tr>
                  <td>attributes</td>
                  <td><a href="#SwitchState.SwitchNode.Attributes">SwitchState.SwitchNode.Attributes</a></td>
                  <td></td>
                  <td><p>Static attributes </p></td>
                </tr>
              
                <tr>
                  <td>switch_state</td>
                  <td><a href="#State.State">State.State</a></td>
                  <td></td>
                  <td><p>State of this switch </p></td>
                </tr>
              
                <tr>
                  <td>restart_type_event_count</td>
                  <td><a href="#int32">int32</a></td>
                  <td></td>
                  <td><p>Number of times it has been restarted </p></td>
                </tr>
              
                <tr>
                  <td>restart_type</td>
                  <td><a href="#string">string</a></td>
                  <td></td>
                  <td><p>Type of last restart </p></td>
                </tr>
              
                <tr>
                  <td>restart_type_last_change</td>
                  <td><a href="#string">string</a></td>
                  <td></td>
                  <td><p>Last restart change time </p></td>
                </tr>
              
                <tr>
                  <td>switch_state_change_count</td>
                  <td><a href="#int32">int32</a></td>
                  <td></td>
                  <td><p>Number of times switch state has changed </p></td>
                </tr>
              
                <tr>
                  <td>switch_state_last_change</td>
                  <td><a href="#string">string</a></td>
                  <td></td>
                  <td><p>Last change time of switch state </p></td>
                </tr>
              
                <tr>
                  <td>ports</td>
                  <td><a href="#SwitchState.SwitchNode.PortsEntry">SwitchState.SwitchNode.PortsEntry</a></td>
                  <td>repeated</td>
                  <td><p>Information about all switch ports </p></td>
                </tr>
              
                <tr>
                  <td>ports_restrict</td>
                  <td><a href="#int32">int32</a></td>
                  <td></td>
                  <td><p>Any port restrictions in effect </p></td>
                </tr>
              
                <tr>
                  <td>root_path</td>
                  <td><a href="#SwitchState.PathState">SwitchState.PathState</a></td>
                  <td></td>
                  <td><p>Path from this switch to root </p></td>
                </tr>
              
                <tr>
                  <td>access_port_macs</td>
                  <td><a href="#SwitchState.SwitchNode.AccessPortMacsEntry">SwitchState.SwitchNode.AccessPortMacsEntry</a></td>
                  <td>repeated</td>
                  <td><p>All the access port macs on this switch </p></td>
                </tr>
              
                <tr>
                  <td>stacking_port_macs</td>
                  <td><a href="#SwitchState.SwitchNode.StackingPortMacsEntry">SwitchState.SwitchNode.StackingPortMacsEntry</a></td>
                  <td>repeated</td>
                  <td><p>All the stacking port macs on this switch </p></td>
                </tr>
              
                <tr>
                  <td>egress_port_macs</td>
                  <td><a href="#SwitchState.SwitchNode.EgressPortMacsEntry">SwitchState.SwitchNode.EgressPortMacsEntry</a></td>
                  <td>repeated</td>
                  <td><p>All the egress port macs on this switch </p></td>
                </tr>
              
            </tbody>
          </table>

          

        
      
        <h3 id="SwitchState.SwitchNode.AccessPortMacsEntry">SwitchState.SwitchNode.AccessPortMacsEntry</h3>
        <p></p>

        
          <table class="field-table">
            <thead>
              <tr><td>Field</td><td>Type</td><td>Label</td><td>Description</td></tr>
            </thead>
            <tbody>
              
                <tr>
                  <td>key</td>
                  <td><a href="#string">string</a></td>
                  <td></td>
                  <td><p> </p></td>
                </tr>
              
                <tr>
                  <td>value</td>
                  <td><a href="#SwitchState.PortInfo">SwitchState.PortInfo</a></td>
                  <td></td>
                  <td><p> </p></td>
                </tr>
              
            </tbody>
          </table>

          

        
      
        <h3 id="SwitchState.SwitchNode.Attributes">SwitchState.SwitchNode.Attributes</h3>
        <p>Attributes about this switch</p>

        
          <table class="field-table">
            <thead>
              <tr><td>Field</td><td>Type</td><td>Label</td><td>Description</td></tr>
            </thead>
            <tbody>
              
                <tr>
                  <td>dp_id</td>
                  <td><a href="#int64">int64</a></td>
                  <td></td>
                  <td><p> </p></td>
                </tr>
              
            </tbody>
          </table>

          

        
      
        <h3 id="SwitchState.SwitchNode.EgressPortMacsEntry">SwitchState.SwitchNode.EgressPortMacsEntry</h3>
        <p></p>

        
          <table class="field-table">
            <thead>
              <tr><td>Field</td><td>Type</td><td>Label</td><td>Description</td></tr>
            </thead>
            <tbody>
              
                <tr>
                  <td>key</td>
                  <td><a href="#string">string</a></td>
                  <td></td>
                  <td><p> </p></td>
                </tr>
              
                <tr>
                  <td>value</td>
                  <td><a href="#SwitchState.PortInfo">SwitchState.PortInfo</a></td>
                  <td></td>
                  <td><p> </p></td>
                </tr>
              
            </tbody>
          </table>

          

        
      
        <h3 id="SwitchState.SwitchNode.PortsEntry">SwitchState.SwitchNode.PortsEntry</h3>
        <p></p>

        
          <table class="field-table">
            <thead>
              <tr><td>Field</td><td>Type</td><td>Label</td><td>Description</td></tr>
            </thead>
            <tbody>
              
                <tr>
                  <td>key</td>
                  <td><a href="#int32">int32</a></td>
                  <td></td>
                  <td><p> </p></td>
                </tr>
              
                <tr>
                  <td>value</td>
                  <td><a href="#SwitchState.Port">SwitchState.Port</a></td>
                  <td></td>
                  <td><p> </p></td>
                </tr>
              
            </tbody>
          </table>

          

        
      
        <h3 id="SwitchState.SwitchNode.StackingPortMacsEntry">SwitchState.SwitchNode.StackingPortMacsEntry</h3>
        <p></p>

        
          <table class="field-table">
            <thead>
              <tr><td>Field</td><td>Type</td><td>Label</td><td>Description</td></tr>
            </thead>
            <tbody>
              
                <tr>
                  <td>key</td>
                  <td><a href="#string">string</a></td>
                  <td></td>
                  <td><p> </p></td>
                </tr>
              
                <tr>
                  <td>value</td>
                  <td><a href="#SwitchState.PortInfo">SwitchState.PortInfo</a></td>
                  <td></td>
                  <td><p> </p></td>
                </tr>
              
            </tbody>
          </table>

          

        
      
        <h3 id="SwitchState.SwitchesEntry">SwitchState.SwitchesEntry</h3>
        <p></p>

        
          <table class="field-table">
            <thead>
              <tr><td>Field</td><td>Type</td><td>Label</td><td>Description</td></tr>
            </thead>
            <tbody>
              
                <tr>
                  <td>key</td>
                  <td><a href="#string">string</a></td>
                  <td></td>
                  <td><p> </p></td>
                </tr>
              
                <tr>
                  <td>value</td>
                  <td><a href="#SwitchState.SwitchNode">SwitchState.SwitchNode</a></td>
                  <td></td>
                  <td><p> </p></td>
                </tr>
              
            </tbody>
          </table>

          

        
      

      

      

      
    
      
      <div class="file-heading">
        <h2 id="forch/proto/system_state.proto">forch/proto/system_state.proto</h2><a href="#title">Top</a>
      </div>
      <p>system_state API result.</p>

      
        <h3 id="StateSummary">StateSummary</h3>
        <p>State summary</p>

        
          <table class="field-table">
            <thead>
              <tr><td>Field</td><td>Type</td><td>Label</td><td>Description</td></tr>
            </thead>
            <tbody>
              
                <tr>
                  <td>state</td>
                  <td><a href="#State.State">State.State</a></td>
                  <td></td>
                  <td><p>Overall state: <em>Initializing, healthy, broken</em> </p></td>
                </tr>
              
                <tr>
                  <td>detail</td>
                  <td><a href="#string">string</a></td>
                  <td></td>
                  <td><p>Text description of any problems </p></td>
                </tr>
              
                <tr>
                  <td>change_count</td>
                  <td><a href="#int32">int32</a></td>
                  <td></td>
                  <td><p>Number of times state has changed </p></td>
                </tr>
              
                <tr>
                  <td>last_update</td>
                  <td><a href="#string">string</a></td>
                  <td></td>
                  <td><p>Last time the state was updated </p></td>
                </tr>
              
                <tr>
                  <td>last_change</td>
                  <td><a href="#string">string</a></td>
                  <td></td>
                  <td><p>Last time the state was changed </p></td>
                </tr>
              
                <tr>
                  <td>url</td>
                  <td><a href="#string">string</a></td>
                  <td></td>
                  <td><p>Link to top-level system state </p></td>
                </tr>
              
                <tr>
                  <td>system_state_url</td>
                  <td><a href="#string">string</a></td>
                  <td></td>
                  <td><p>Link to top-level system state in long form </p></td>
                </tr>
              
            </tbody>
          </table>

          

        
      
        <h3 id="SystemState">SystemState</h3>
        <p>Overal accounting for system controller state</p>

        
          <table class="field-table">
            <thead>
              <tr><td>Field</td><td>Type</td><td>Label</td><td>Description</td></tr>
            </thead>
            <tbody>
              
                <tr>
                  <td>site_name</td>
                  <td><a href="#string">string</a></td>
                  <td></td>
                  <td><p>Site name (prefix of most components) </p></td>
                </tr>
              
                <tr>
                  <td>controller_name</td>
                  <td><a href="#string">string</a></td>
                  <td></td>
                  <td><p>This controller&#39;s name </p></td>
                </tr>
              
                <tr>
                  <td>peer_controller_url</td>
                  <td><a href="#string">string</a></td>
                  <td></td>
                  <td><p>URL redirect to the peer controller </p></td>
                </tr>
              
                <tr>
                  <td>system_state</td>
                  <td><a href="#State.State">State.State</a></td>
                  <td></td>
                  <td><p>State of this system </p></td>
                </tr>
              
                <tr>
                  <td>system_state_detail</td>
                  <td><a href="#string">string</a></td>
                  <td></td>
                  <td><p>Detail about the system state </p></td>
                </tr>
              
                <tr>
                  <td>system_state_change_count</td>
                  <td><a href="#int32">int32</a></td>
                  <td></td>
                  <td><p>Count of changes for the system state </p></td>
                </tr>
              
                <tr>
                  <td>system_state_last_change</td>
                  <td><a href="#string">string</a></td>
                  <td></td>
                  <td><p>Last change time for the state </p></td>
                </tr>
              
                <tr>
                  <td>system_state_last_update</td>
                  <td><a href="#string">string</a></td>
                  <td></td>
                  <td><p>Last state update time </p></td>
                </tr>
              
                <tr>
                  <td>summary_sources</td>
                  <td><a href="#SystemState.SummarySources">SystemState.SummarySources</a></td>
                  <td></td>
                  <td><p>Summary of the system state components </p></td>
                </tr>
              
            </tbody>
          </table>

          

        
      
        <h3 id="SystemState.SummarySources">SystemState.SummarySources</h3>
        <p>Summary collection of system state</p>

        
          <table class="field-table">
            <thead>
              <tr><td>Field</td><td>Type</td><td>Label</td><td>Description</td></tr>
            </thead>
            <tbody>
              
                <tr>
                  <td>cpn_state</td>
                  <td><a href="#StateSummary">StateSummary</a></td>
                  <td></td>
                  <td><p>CPN state summary </p></td>
                </tr>
              
                <tr>
                  <td>process_state</td>
                  <td><a href="#StateSummary">StateSummary</a></td>
                  <td></td>
                  <td><p>Process state summary </p></td>
                </tr>
              
                <tr>
                  <td>dataplane_state</td>
                  <td><a href="#StateSummary">StateSummary</a></td>
                  <td></td>
                  <td><p>Dataplane state summary </p></td>
                </tr>
              
                <tr>
                  <td>switch_state</td>
                  <td><a href="#StateSummary">StateSummary</a></td>
                  <td></td>
                  <td><p>Switch state summary </p></td>
                </tr>
              
                <tr>
                  <td>list_hosts</td>
                  <td><a href="#StateSummary">StateSummary</a></td>
                  <td></td>
                  <td><p>Host listing summary </p></td>
                </tr>
              
            </tbody>
          </table>

          

        
      

      

      

      
    

    <h2 id="scalar-value-types">Scalar Value Types</h2>
    <table class="scalar-value-types-table">
      <thead>
        <tr><td>.proto Type</td><td>Notes</td><td>C++ Type</td><td>Java Type</td><td>Python Type</td></tr>
      </thead>
      <tbody>
        
          <tr id="double">
            <td>double</td>
            <td></td>
            <td>double</td>
            <td>double</td>
            <td>float</td>
          </tr>
        
          <tr id="float">
            <td>float</td>
            <td></td>
            <td>float</td>
            <td>float</td>
            <td>float</td>
          </tr>
        
          <tr id="int32">
            <td>int32</td>
            <td>Uses variable-length encoding. Inefficient for encoding negative numbers – if your field is likely to have negative values, use sint32 instead.</td>
            <td>int32</td>
            <td>int</td>
            <td>int</td>
          </tr>
        
          <tr id="int64">
            <td>int64</td>
            <td>Uses variable-length encoding. Inefficient for encoding negative numbers – if your field is likely to have negative values, use sint64 instead.</td>
            <td>int64</td>
            <td>long</td>
            <td>int/long</td>
          </tr>
        
          <tr id="uint32">
            <td>uint32</td>
            <td>Uses variable-length encoding.</td>
            <td>uint32</td>
            <td>int</td>
            <td>int/long</td>
          </tr>
        
          <tr id="uint64">
            <td>uint64</td>
            <td>Uses variable-length encoding.</td>
            <td>uint64</td>
            <td>long</td>
            <td>int/long</td>
          </tr>
        
          <tr id="sint32">
            <td>sint32</td>
            <td>Uses variable-length encoding. Signed int value. These more efficiently encode negative numbers than regular int32s.</td>
            <td>int32</td>
            <td>int</td>
            <td>int</td>
          </tr>
        
          <tr id="sint64">
            <td>sint64</td>
            <td>Uses variable-length encoding. Signed int value. These more efficiently encode negative numbers than regular int64s.</td>
            <td>int64</td>
            <td>long</td>
            <td>int/long</td>
          </tr>
        
          <tr id="fixed32">
            <td>fixed32</td>
            <td>Always four bytes. More efficient than uint32 if values are often greater than 2^28.</td>
            <td>uint32</td>
            <td>int</td>
            <td>int</td>
          </tr>
        
          <tr id="fixed64">
            <td>fixed64</td>
            <td>Always eight bytes. More efficient than uint64 if values are often greater than 2^56.</td>
            <td>uint64</td>
            <td>long</td>
            <td>int/long</td>
          </tr>
        
          <tr id="sfixed32">
            <td>sfixed32</td>
            <td>Always four bytes.</td>
            <td>int32</td>
            <td>int</td>
            <td>int</td>
          </tr>
        
          <tr id="sfixed64">
            <td>sfixed64</td>
            <td>Always eight bytes.</td>
            <td>int64</td>
            <td>long</td>
            <td>int/long</td>
          </tr>
        
          <tr id="bool">
            <td>bool</td>
            <td></td>
            <td>bool</td>
            <td>boolean</td>
            <td>boolean</td>
          </tr>
        
          <tr id="string">
            <td>string</td>
            <td>A string must always contain UTF-8 encoded or 7-bit ASCII text.</td>
            <td>string</td>
            <td>String</td>
            <td>str/unicode</td>
          </tr>
        
          <tr id="bytes">
            <td>bytes</td>
            <td>May contain any arbitrary sequence of bytes.</td>
            <td>string</td>
            <td>ByteString</td>
            <td>str</td>
          </tr>
        
      </tbody>
    </table>
  </body>
</html>
<|MERGE_RESOLUTION|>--- conflicted
+++ resolved
@@ -175,7 +175,6 @@
         
           
           <li>
-<<<<<<< HEAD
             <a href="#forch%2fproto%2facl_rules.proto">forch/proto/acl_rules.proto</a>
             <ul>
               
@@ -195,7 +194,14 @@
                 <li>
                   <a href="#ActionRule.Action"><span class="badge">E</span>ActionRule.Action</a>
                 </li>
-=======
+              
+              
+              
+            </ul>
+          </li>
+        
+          
+          <li>
             <a href="#forch%2fproto%2fauthentication.proto">forch/proto/authentication.proto</a>
             <ul>
               
@@ -203,7 +209,6 @@
                   <a href="#AuthResult"><span class="badge">M</span>AuthResult</a>
                 </li>
               
->>>>>>> 84592e2b
               
               
               
@@ -656,53 +661,36 @@
     
       
       <div class="file-heading">
-<<<<<<< HEAD
         <h2 id="forch/proto/acl_rules.proto">forch/proto/acl_rules.proto</h2><a href="#title">Top</a>
-=======
-        <h2 id="forch/proto/authentication.proto">forch/proto/authentication.proto</h2><a href="#title">Top</a>
->>>>>>> 84592e2b
       </div>
       <p></p>
 
       
-<<<<<<< HEAD
         <h3 id="AclRule">AclRule</h3>
-=======
-        <h3 id="AuthResult">AuthResult</h3>
->>>>>>> 84592e2b
-        <p></p>
-
-        
-          <table class="field-table">
-            <thead>
-              <tr><td>Field</td><td>Type</td><td>Label</td><td>Description</td></tr>
-            </thead>
-            <tbody>
-              
-                <tr>
-<<<<<<< HEAD
+        <p></p>
+
+        
+          <table class="field-table">
+            <thead>
+              <tr><td>Field</td><td>Type</td><td>Label</td><td>Description</td></tr>
+            </thead>
+            <tbody>
+              
+                <tr>
                   <td>eth_src</td>
-=======
-                  <td>device_id</td>
->>>>>>> 84592e2b
-                  <td><a href="#string">string</a></td>
-                  <td></td>
-                  <td><p> </p></td>
-                </tr>
-              
-                <tr>
-<<<<<<< HEAD
+                  <td><a href="#string">string</a></td>
+                  <td></td>
+                  <td><p> </p></td>
+                </tr>
+              
+                <tr>
                   <td>eth_dst</td>
-=======
-                  <td>role</td>
->>>>>>> 84592e2b
-                  <td><a href="#string">string</a></td>
-                  <td></td>
-                  <td><p> </p></td>
-                </tr>
-              
-                <tr>
-<<<<<<< HEAD
+                  <td><a href="#string">string</a></td>
+                  <td></td>
+                  <td><p> </p></td>
+                </tr>
+              
+                <tr>
                   <td>action_rules</td>
                   <td><a href="#ActionRule">ActionRule</a></td>
                   <td>repeated</td>
@@ -752,15 +740,11 @@
               
                 <tr>
                   <td>match_rule</td>
-=======
-                  <td>segment</td>
->>>>>>> 84592e2b
-                  <td><a href="#string">string</a></td>
-                  <td></td>
-                  <td><p> </p></td>
-                </tr>
-              
-<<<<<<< HEAD
+                  <td><a href="#string">string</a></td>
+                  <td></td>
+                  <td><p> </p></td>
+                </tr>
+              
                 <tr>
                   <td>action</td>
                   <td><a href="#ActionRule.Action">ActionRule.Action</a></td>
@@ -768,18 +752,15 @@
                   <td><p> </p></td>
                 </tr>
               
-=======
->>>>>>> 84592e2b
-            </tbody>
-          </table>
-
-          
-
-        
-      
-
-      
-<<<<<<< HEAD
+            </tbody>
+          </table>
+
+          
+
+        
+      
+
+      
         <h3 id="ActionRule.Action">ActionRule.Action</h3>
         <p></p>
         <table class="enum-table">
@@ -803,8 +784,58 @@
           </tbody>
         </table>
       
-=======
->>>>>>> 84592e2b
+
+      
+
+      
+    
+      
+      <div class="file-heading">
+        <h2 id="forch/proto/authentication.proto">forch/proto/authentication.proto</h2><a href="#title">Top</a>
+      </div>
+      <p></p>
+
+      
+        <h3 id="AuthResult">AuthResult</h3>
+        <p></p>
+
+        
+          <table class="field-table">
+            <thead>
+              <tr><td>Field</td><td>Type</td><td>Label</td><td>Description</td></tr>
+            </thead>
+            <tbody>
+              
+                <tr>
+                  <td>device_id</td>
+                  <td><a href="#string">string</a></td>
+                  <td></td>
+                  <td><p> </p></td>
+                </tr>
+              
+                <tr>
+                  <td>role</td>
+                  <td><a href="#string">string</a></td>
+                  <td></td>
+                  <td><p> </p></td>
+                </tr>
+              
+                <tr>
+                  <td>segment</td>
+                  <td><a href="#string">string</a></td>
+                  <td></td>
+                  <td><p> </p></td>
+                </tr>
+              
+            </tbody>
+          </table>
+
+          
+
+        
+      
+
+      
 
       
 
