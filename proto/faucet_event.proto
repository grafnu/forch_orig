--- conflicted
+++ resolved
@@ -4,6 +4,7 @@
 syntax = "proto3";
 
 import "forch/proto/shared_constants.proto";
+
 
 message FaucetEvent {
   int32 version = 1;
@@ -14,16 +15,12 @@
   bool debounced = 6;
 
   oneof event_data {
-<<<<<<< HEAD
-    StackTopoChange STACK_TOPO_CHANGE = 7;
-    LagChange LAG_CHANGE = 8;
+    LagChange LAG_CHANGE = 7;
     StackState STACK_STATE = 9;
-=======
-    LagChange LAG_CHANGE = 7;
     StackTopoChange STACK_TOPO_CHANGE = 8;
->>>>>>> 74a81434
   }
 }
+
 
 message LagChange {
   float timestamp = 1;
@@ -31,6 +28,25 @@
   int32 port_no = 3;
   int32 state = 4;
 }
+
+
+/*
+ * Event representing a stacking link state change.
+ */
+message StackState {
+  // event timestamp
+  float timestamp = 1;
+
+  // dataplane name
+  string dp_name = 2;
+
+  // switch port number
+  int32 port = 3;
+
+  // stack link state
+  State.State state = 4;
+}
+
 
 message StackTopoChange {
   float timestamp = 1;
@@ -70,32 +86,4 @@
   message StackDp {
     int32 root_hop_port = 1;
   }
-<<<<<<< HEAD
-}
-
-message LagChange {
-  string dp_name = 1;
-  float timestamp = 2;
-  int32 port_no = 3;
-  int32 state = 4;
-}
-
-
-/*
- * Event representing a stacking link state change.
- */
-message StackState {
-  // event timestamp
-  float timestamp = 1;
-
-  // dataplane name
-  string dp_name = 2;
-
-  // switch port number
-  int32 port = 3;
-
-  // stack link state
-  State.State state = 4;
-=======
->>>>>>> 74a81434
 }