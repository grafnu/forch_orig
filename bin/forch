--- conflicted
+++ resolved
@@ -41,7 +41,6 @@
     echo Using existing controller name $CONTROLLER_NAME
 fi
 
-<<<<<<< HEAD
 if [ -z "$PROMETHEUS_PORT" ]; then
     PROMETHEUS_PORT=9302
     echo Using prometheus port $PROMETHEUS_PORT
@@ -49,12 +48,9 @@
     echo Using existing prometheus port $PROMETHEUS_PORT
 fi
 
-echo Writing forch logs to $FORCH_LOG_DIR/forch.log
-=======
 if [ -n "$FORCH_LOG_DIR" ]; then
     echo Writing forch logs to $FORCH_LOG_DIR/forch.log
 fi
->>>>>>> c17ed31c
 
 export CONTROLLER_NAME
 export PROMETHEUS_PORT
