--- conflicted
+++ resolved
@@ -14,10 +14,7 @@
 rm -f $TEST_OUT
 
 $PYTHON -m forch.topology >> $TEST_OUT
-<<<<<<< HEAD
 $PYTHON -m forch.faucetizer >> $TEST_OUT
-=======
 $PYTHON -m forch.authenticator >> $TEST_OUT
->>>>>>> 84592e2b
 
 diff etc/test_topology.out $TEST_OUT || exit 1