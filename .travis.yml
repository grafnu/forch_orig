--- conflicted
+++ resolved
@@ -15,10 +15,6 @@
 script:
   - set -e
   - bin/check_style
-<<<<<<< HEAD
-  - bin/build_proto check
-=======
->>>>>>> 7f0ebc36
   - bin/build_docker
   - bin/setup_stack local
   - bin/test_stack
