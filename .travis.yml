--- conflicted
+++ resolved
@@ -12,10 +12,9 @@
   - set -e
   - bin/setup_base
   - $TEST_SKIP bin/compile_ovs
-  - $TEST_SKIP bin/build_docker
+  - $TEST_SKIP bin/build_docker ${DOCKER_BUILD:-pull}
 script:
   - set -e
-<<<<<<< HEAD
   - $TEST_SKIP bin/setup_stack local
   - bin/run_test_set
 env:
@@ -23,14 +22,4 @@
     - TEST_SET=stack
     - TEST_SET=reconfig
     - TEST_SET=topology TEST_SKIP=true
-    - TEST_SET=basics TEST_SKIP=true
-=======
-  - bin/package_forch testing
-  - bin/build_docker ${DOCKER_BUILD:-pull}
-  - bin/build_docker check
-  - bin/test_topology
-  - bin/setup_stack local
-  - bin/test_stack
-  - bin/check_style
-  - bin/build_proto
->>>>>>> 4fbe50c0
+    - TEST_SET=basics TEST_SKIP=true