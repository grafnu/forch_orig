--- conflicted
+++ resolved
@@ -5,9 +5,6 @@
 max-line-length=100
 ignored-classes=
     State, SystemState, CpnState, CpnConfig,
-    FaucetEvent, ProcessState, DataplaneState, SwitchState,
-<<<<<<< HEAD
+    FaucetEvent, LacpState,
+    ProcessState, DataplaneState, SwitchState,
     BuildingSchema, AclRules, AclRule, MatchRule
-=======
-    BuildingSchema, LacpState
->>>>>>> feef8067
