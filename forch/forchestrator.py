"""Orchestrator component for controlling a Faucet SDN"""

from datetime import datetime
import functools
import logging
import os
import sys
import threading
import time
import yaml

from google.protobuf.message import Message
from forch.proto import faucet_event_pb2 as FaucetEvent

from faucet import config_parser

import forch.faucet_event_client
import forch.http_server

from forch.cpn_state_collector import CPNStateCollector
from forch.faucet_state_collector import FaucetStateCollector
from forch.local_state_collector import LocalStateCollector
from forch.varz_state_collector import VarzStateCollector

from forch.proto.shared_constants_pb2 import State
from forch.proto.system_state_pb2 import SystemState

LOGGER = logging.getLogger('forch')

_FORCH_CONFIG_DEFAULT = 'forch.yaml'
_FAUCET_CONFIG_DEFAULT = 'faucet.yaml'
_DEFAULT_PORT = 9019
_PROMETHEUS_HOST = '127.0.0.1'
_LOG_FORMAT = '%(asctime)s %(name)-8s %(levelname)-8s %(message)s'
_LOG_DATE_FORMAT = '%b %d %H:%M:%S'

class Forchestrator:
    """Main class encompassing faucet orchestrator components for dynamically
    controlling faucet ACLs at runtime"""

    _DETAIL_FORMAT = '%s is %s: %s'

    def __init__(self, config):
        self._config = config
        self._faucet_config_file = None
        self._faucet_events = None
        self._start_time = datetime.fromtimestamp(time.time()).isoformat()

        self._faucet_collector = None
        self._varz_collector = None
        self._local_collector = None
        self._cpn_collector = None
        self._initialized = False
        self._active_state = State.initializing
        self._active_state_lock = threading.Lock()
        self._event_horizon = 0

    def initialize(self):
        """Initialize forchestrator instance"""
        self._faucet_collector = FaucetStateCollector()
        self._local_collector = LocalStateCollector(
            self._config.get('process'), self.cleanup, self.handle_active_state)
        self._cpn_collector = CPNStateCollector()

        self._faucet_config_file = os.path.join(
            os.getenv('FAUCET_CONFIG_DIR'), _FAUCET_CONFIG_DEFAULT)
        if not self._faucet_config_file or not os.path.exists(self._faucet_config_file):
            raise Exception(f"Faucet config file does not exist: {self._faucet_config_file}")

        prom_port = os.getenv('PROMETHEUS_PORT')
        if not prom_port:
            raise Exception("PROMETHEUS_PORT is not set")
        prom_url = f"http://{_PROMETHEUS_HOST}:{prom_port}"
        self._varz_collector = VarzStateCollector(prom_url)

        LOGGER.info('Attaching event channel...')
        self._faucet_events = forch.faucet_event_client.FaucetEventClient(
            self._config.get('event_client', {}))
        self._local_collector.initialize()
        self._cpn_collector.initialize()
        LOGGER.info('Using peer controller %s', self._get_peer_controller_url())
        self._register_handlers()
        self._initialized = True

    def initialized(self):
        """If forch is initialized or not"""
        return self._initialized

    def _register_handlers(self):
        fcoll = self._faucet_collector
        self._faucet_events.register_handlers([
            (FaucetEvent.LagChange, lambda event: fcoll.process_lag_state(
                event.timestamp, event.dp_name, event.port_no, event.state)),
<<<<<<< HEAD
            (FaucetEvent.StackState, lambda event: fcoll.process_stack_state(
                event.timestamp, event.dp_name, event.port, event.state)),
=======
            (FaucetEvent.StackTopoChange, fcoll.process_stack_topo_change_event),
>>>>>>> 74a81434
        ])

    def _restore_states(self):
        # Make sure the event socket is connected so there's no loss of information.
        assert self._faucet_events.event_socket_connected, 'restore states without connection'
        metrics = self._varz_collector.get_metrics()
        self._event_horizon = self._faucet_collector.restore_states_from_metrics(metrics)
        LOGGER.info('Setting event horizon to event #%d', self._event_horizon)

        varz_hash_info = metrics['faucet_config_hash_info']
        assert len(varz_hash_info.samples) == 1, 'exactly one config hash info not found'
        varz_config_hashes = varz_hash_info.samples[0].labels['hashes']
        self._restore_faucet_config(time.time(), varz_config_hashes)

    def _restore_faucet_config(self, timestamp, config_hash):
        config_info, faucet_dps, _ = self._get_faucet_config()
        assert config_hash == config_info['hashes'], 'config hash info does not match'
        self._faucet_collector.process_dataplane_config_change(timestamp, faucet_dps)

    def main_loop(self):
        """Main event processing loop"""
        LOGGER.info('Entering main event loop...')
        try:
            while self._handle_faucet_events():
                while not self._faucet_events.event_socket_connected:
                    LOGGER.info('Attempting faucet event sock connection...')
                    time.sleep(1)
                    try:
                        self._faucet_events.connect()
                        self._restore_states()
                        self._faucet_collector.set_state_restored(True)
                    except Exception as e:
                        LOGGER.error("Cannot restore states or connect to faucet: %s", e)
                        self._faucet_collector.set_state_restored(False, e)
        except KeyboardInterrupt:
            LOGGER.info('Keyboard interrupt. Exiting.')
            self._faucet_events.disconnect()
        except Exception as e:
            LOGGER.error("Exception: %s", e)
            raise

    # TODO: This should likely be moved into the faucet_state_collector.
    # pylint: disable=too-many-locals
    def _handle_faucet_events(self):
        while self._faucet_events:
            event = self._faucet_events.next_event(blocking=True)
            if not event:
                return True
            try:
                self._handle_faucet_event(event)
            except Exception as e:
                LOGGER.warning('While processing event %s', event)
                raise e
        return False

    def _handle_faucet_event(self, event):
        # TODO: Move this down into some other class so 'event_id' isn't exposed in forchestrator.
        if int(event.get('event_id')) < self._event_horizon:
            LOGGER.debug('Outdated faucet event #%d', event.get('event_id'))
            # TODO: Actually flush event (no-op) when varz sufficient.

        timestamp = event.get("time")
        LOGGER.debug("Event: %r", event)
        (name, dpid, port, active) = self._faucet_events.as_port_state(event)
        if dpid and port:
            LOGGER.debug('Port state %s %s %s', name, port, active)
            self._faucet_collector.process_port_state(timestamp, name, port, active)

        (name, dpid, port, target_mac, src_ip) = self._faucet_events.as_port_learn(event)
        if dpid and port:
            LOGGER.debug('Port learn %s %s %s', name, port, target_mac)
            self._faucet_collector.process_port_learn(timestamp, name, port, target_mac, src_ip)

        (name, dpid, restart_type, config_info) = self._faucet_events.as_config_change(event)
        if dpid is not None:
            LOGGER.debug('DP restart %s %s', name, restart_type)
            self._faucet_collector.process_dp_config_change(timestamp, name, restart_type, dpid)
        if config_info:
            LOGGER.debug('Config change. New config: %s', config_info['hashes'])
            self._restore_faucet_config(timestamp, config_info['hashes'])

        (name, connected) = self._faucet_events.as_dp_change(event)
        if name:
            LOGGER.debug('DP %s connected %r', name, connected)
            self._faucet_collector.process_dp_change(timestamp, name, None, connected)

    def _get_controller_info(self, target):
        controllers = self._config.get('site', {}).get('controllers', {})
        if target not in controllers:
            return (f'missing_target_{target}', _DEFAULT_PORT)
        controller = controllers[target]
        controller = controller if controller else {}
        port = controller.get('port', _DEFAULT_PORT)
        host = controller.get('fqdn', target)
        return (host, port)

    def get_local_port(self):
        """Get the local port for this instance"""
        info = self._get_controller_info(self._get_controller_name())
        LOGGER.info('Local controller is at %s on %s', info[0], info[1])
        return int(info[1])

    def _make_controller_url(self, info):
        return f'http://{info[0]}:{info[1]}'

    def _get_local_controller_url(self):
        return self._make_controller_url(self._get_controller_info(self._get_controller_name()))

    def _get_peer_controller_name(self):
        name = self._get_controller_name()
        controllers = self._config.get('site', {}).get('controllers', {})
        if name not in controllers:
            return f'missing_controller_name_{name}'
        if len(controllers) != 2:
            return 'num_controllers_%s' % len(controllers)
        things = set(controllers.keys())
        things.remove(name)
        return list(things)[0]

    def _get_peer_controller_info(self):
        return self._get_controller_info(self._get_peer_controller_name())

    def _get_peer_controller_url(self):
        return self._make_controller_url(self._get_peer_controller_info())

    def _get_controller_name(self):
        return os.getenv('CONTROLLER_NAME')

    def get_system_state(self, path, params):
        """Get an overview of the system state"""
        system_state = SystemState()
        system_state.peer_controller_url = self._get_peer_controller_url()
        system_state.summary_sources.CopyFrom(self._get_system_summary(path))
        system_state.site_name = self._config.get('site', {}).get('name', 'unknown')
        system_state.controller_name = self._get_controller_name()
        self._distill_summary(system_state.summary_sources, system_state)
        return system_state

    def _distill_summary(self, summaries, system_state):
        try:
            start_time = self._start_time
            summary_fields = summaries.ListFields()
            summary_values = [value[1] for value in summary_fields]
            change_counts = list(map(lambda subsystem:
                                     subsystem.change_count or 0, summary_values))
            last_changes = list(map(lambda subsystem:
                                    subsystem.last_change or start_time, summary_values))
            last_updates = list(map(lambda subsystem:
                                    subsystem.last_update or start_time, summary_values))
            summary, detail = self._get_combined_summary(summaries)
            system_state.system_state = summary
            system_state.system_state_detail = detail
            system_state.system_state_change_count = sum(change_counts)
            system_state.system_state_last_change = max(last_changes)
            system_state.system_state_last_update = max(last_updates)
        except Exception as e:
            system_state.system_state = State.broken
            system_state.system_state_detail = str(e)
            LOGGER.exception(e)

    def _get_combined_summary(self, summary):
        controller_state, controller_state_detail = self._get_controller_state()
        if controller_state != State.active:
            return controller_state, controller_state_detail

        has_error = False
        has_warning = False
        details = []
        for field, subsystem in summary.ListFields():
            state = subsystem.state
            if state in (State.down, State.broken):
                has_error = True
                details.append(field.name)
            elif state != State.healthy:
                has_warning = True
                details.append(field.name)
        if details:
            detail = 'broken subsystems: ' + ', '.join(details)
        else:
            detail = 'n/a'

        if not self._faucet_events.event_socket_connected:
            has_error = True
            detail += '. Faucet disconnected.'

        if has_error:
            return State.broken, detail
        if has_warning:
            return State.damaged, detail
        return State.healthy, detail

    def _get_system_summary(self, path):
        states = SystemState.SummarySources()
        states.cpn_state.CopyFrom(self._cpn_collector.get_cpn_summary())
        states.process_state.CopyFrom(self._local_collector.get_process_summary())
        states.dataplane_state.CopyFrom(self._faucet_collector.get_dataplane_summary())
        states.switch_state.CopyFrom(self._faucet_collector.get_switch_summary())
        states.list_hosts.CopyFrom(self._faucet_collector.get_host_summary())
        url_base = self._extract_url_base(path)
        for field, value in states.ListFields():
            value.url = f'{url_base}/?{field.name}'
        return states

    def _extract_url_base(self, path):
        slash = path.find('/')
        host = path[:slash]
        return f'http://{host}'

    def _augment_state_reply(self, reply, path):
        url = self._extract_url_base(path)
        if isinstance(reply, Message):
            reply.system_state_url = url
        else:
            reply['system_state_url'] = url
        return reply

    def _get_controller_state(self):
        with self._active_state_lock:
            active_state = self._active_state
            if active_state == State.initializing:
                return State.initializing, 'Initializing'
            if active_state == State.inactive:
                detail = 'This controller is inactive. Please view peer controller.'
                return State.inactive, detail
            if active_state != State.active:
                return State.broken, 'Internal error'

        cpn_state = self._cpn_collector.get_cpn_state()
        peer_controller = self._get_peer_controller_name()

        if peer_controller in cpn_state.cpn_nodes:
            peer_controller_state = cpn_state.cpn_nodes[peer_controller].state
        else:
            LOGGER.error('Cannot get peer controller state for %s', peer_controller)
            peer_controller_state = State.broken

        if cpn_state.cpn_state == State.initializing:
            return State.initializing, 'Initializing'

        if peer_controller_state != State.healthy:
            return State.split, 'Lost reachability to peer controller.'

        return State.active, None

    def _get_faucet_config_hash_info(self, new_conf_hashes):
        # Code taken from faucet/valves_manager.py parse_configs.
        new_present_conf_hashes = [
            (conf_file, conf_hash) for conf_file, conf_hash in sorted(new_conf_hashes.items())
            if conf_hash is not None]
        conf_files = [conf_file for conf_file, _ in new_present_conf_hashes]
        conf_hashes = [conf_hash for _, conf_hash in new_present_conf_hashes]
        return dict(config_files=','.join(conf_files), hashes=','.join(conf_hashes))

    def _get_faucet_config(self):
        try:
            (new_conf_hashes, _, new_dps, top_conf) = config_parser.dp_parser(
                self._faucet_config_file, 'fconfig')
            config_hash_info = self._get_faucet_config_hash_info(new_conf_hashes)
            return config_hash_info, new_dps, top_conf
        except Exception as e:
            LOGGER.error("Cannot read faucet config: %s", e)
            raise e

    def cleanup(self):
        """Clean up relevant internal data in all collectors"""
        self._faucet_collector.cleanup()

    def handle_active_state(self, active_state):
        """Handler for local state collector to handle controller active state"""
        with self._active_state_lock:
            self._active_state = active_state
        self._faucet_collector.set_active(active_state)

    def get_switch_state(self, path, params):
        """Get the state of the switches"""
        switch = params.get('switch')
        port = params.get('port')
        host = self._extract_url_base(path)
        reply = self._faucet_collector.get_switch_state(switch, port, host)
        return self._augment_state_reply(reply, path)

    def get_dataplane_state(self, path, params):
        """Get the dataplane state overview"""
        reply = self._faucet_collector.get_dataplane_state()
        return self._augment_state_reply(reply, path)

    def get_host_path(self, path, params):
        """Get active host path"""
        eth_src = params.get('eth_src')
        eth_dst = params.get('eth_dst')
        to_egress = params.get('to_egress') == 'true'
        reply = self._faucet_collector.get_host_path(eth_src, eth_dst, to_egress)
        return self._augment_state_reply(reply, path)

    def get_list_hosts(self, path, params):
        """List learned access devices"""
        eth_src = params.get('eth_src')
        host = self._extract_url_base(path)
        reply = self._faucet_collector.get_list_hosts(host, eth_src)
        return self._augment_state_reply(reply, path)

    def get_cpn_state(self, path, params):
        """Get CPN state"""
        reply = self._cpn_collector.get_cpn_state()
        return self._augment_state_reply(reply, path)

    def get_process_state(self, path, params):
        """Get certain processes state on the controller machine"""
        reply = self._local_collector.get_process_state()
        return self._augment_state_reply(reply, path)

    def get_sys_config(self, path, params):
        """Get overall config from facuet config file"""
        try:
            _, _, faucet_config = self._get_faucet_config()
            reply = {
                'faucet': faucet_config
            }
            return self._augment_state_reply(reply, path)
        except Exception as e:
            return f"Cannot read faucet config: {e}"


def load_config():
    """Load configuration from the configuration file"""
    config_root = os.getenv('FORCH_CONFIG_DIR', '.')
    config_path = os.path.join(config_root, _FORCH_CONFIG_DEFAULT)
    LOGGER.info('Reading config file %s', os.path.abspath(config_path))
    try:
        with open(config_path, 'r') as stream:
            return yaml.safe_load(stream)
    except Exception as e:
        LOGGER.error('Cannot load config: %s', e)
        return None


def show_error(error, path, params):
    """Display errors"""
    return f"Cannot initialize forch: {str(error)}"


def get_log_path():
    """Get path for logging"""
    forch_log_dir = os.getenv('FORCH_LOG_DIR')
    if not forch_log_dir:
        return None
    return os.path.join(forch_log_dir, 'forch.log')


if __name__ == '__main__':
    logging.basicConfig(filename=get_log_path(),
                        format=_LOG_FORMAT,
                        datefmt=_LOG_DATE_FORMAT,
                        level=logging.INFO)
    CONFIG = load_config()
    if not CONFIG:
        LOGGER.error('Invalid config, exiting.')
        sys.exit(1)

    FORCH = Forchestrator(CONFIG)
    HTTP = forch.http_server.HttpServer(CONFIG.get('http', {}), FORCH.get_local_port())

    try:
        FORCH.initialize()
        HTTP.map_request('system_state', FORCH.get_system_state)
        HTTP.map_request('dataplane_state', FORCH.get_dataplane_state)
        HTTP.map_request('switch_state', FORCH.get_switch_state)
        HTTP.map_request('cpn_state', FORCH.get_cpn_state)
        HTTP.map_request('process_state', FORCH.get_process_state)
        HTTP.map_request('host_path', FORCH.get_host_path)
        HTTP.map_request('list_hosts', FORCH.get_list_hosts)
        HTTP.map_request('sys_config', FORCH.get_sys_config)
        HTTP.map_request('', HTTP.static_file(''))
    except Exception as e:
        LOGGER.error("Cannot initialize forch: %s", e)
        HTTP.map_request('', functools.partial(show_error, e))
    finally:
        HTTP.start_server()

    if FORCH.initialized():
        FORCH.main_loop()
    else:
        try:
            HTTP.join_thread()
        except KeyboardInterrupt:
            LOGGER.info('Keyboard interrupt. Exiting.')

    LOGGER.warning('Exiting program')
    HTTP.stop_server()<|MERGE_RESOLUTION|>--- conflicted
+++ resolved
@@ -91,12 +91,9 @@
         self._faucet_events.register_handlers([
             (FaucetEvent.LagChange, lambda event: fcoll.process_lag_state(
                 event.timestamp, event.dp_name, event.port_no, event.state)),
-<<<<<<< HEAD
             (FaucetEvent.StackState, lambda event: fcoll.process_stack_state(
                 event.timestamp, event.dp_name, event.port, event.state)),
-=======
             (FaucetEvent.StackTopoChange, fcoll.process_stack_topo_change_event),
->>>>>>> 74a81434
         ])
 
     def _restore_states(self):
