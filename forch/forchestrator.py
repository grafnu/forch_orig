"""Orchestrator component for controlling a Faucet SDN"""

from datetime import datetime
import logging
import os
import time
import yaml

import forch.constants as constants
import forch.faucet_event_client
import forch.http_server

from forch.cpn_state_collector import CPNStateCollector
from forch.faucet_state_collector import FaucetStateCollector
from forch.local_state_collector import LocalStateCollector

LOGGER = logging.getLogger('forch')


_FCONFIG_DEFAULT = 'forch.yaml'
_DEFAULT_PORT = 9019

class Forchestrator:
    """Main class encompassing faucet orchestrator components for dynamically
    controlling faucet ACLs at runtime"""

    _DETAIL_FORMAT = '%s is %s: %s'

    def __init__(self, config):
        self._config = config
        self._faucet_events = None
        self._start_time = datetime.fromtimestamp(time.time()).isoformat()
<<<<<<< HEAD

        self._faucet_collector = None
        self._local_collector = None
        self._cpn_collector = None
=======
        self._faucet_collector = FaucetStateCollector()
        self._local_collector = LocalStateCollector(config.get('process'), self.cleanup)
        self._cpn_collector = CPNStateCollector()
>>>>>>> 300b5732

    def initialize(self):
        """Initialize forchestrator instance"""
        self._faucet_collector = FaucetStateCollector()
        self._local_collector = LocalStateCollector(self._config.get('process'), self.cleanup)
        self._cpn_collector = CPNStateCollector()

        LOGGER.info('Attaching event channel...')
        self._faucet_events = forch.faucet_event_client.FaucetEventClient(
            self._config.get('event_client', {}))
        self._faucet_events.connect()
        self._local_collector.initialize()
        self._cpn_collector.initialize()
        LOGGER.info('Using peer controller %s', self._get_peer_controller_url())

    def main_loop(self):
        """Main event processing loop"""
        LOGGER.info('Entering main event loop...')
        try:
            while self._handle_faucet_events():
                pass
        except KeyboardInterrupt:
            LOGGER.info('Keyboard interrupt. Exiting.')
            self._faucet_events.disconnect()
        except Exception as e:
            LOGGER.error("Exception: %s", e)
            raise

    # TODO: This should likely be moved into the faucet_state_collector.
    # pylint: disable=too-many-locals
    def _handle_faucet_events(self):
        while self._faucet_events:
            event = self._faucet_events.next_event(blocking=True)
            if not event:
                return True
            timestamp = event.get("time")
            LOGGER.debug("Event: %r", event)
            (name, dpid, port, active) = self._faucet_events.as_port_state(event)
            if dpid and port:
                LOGGER.debug('Port state %s %s %s', name, port, active)
                self._faucet_collector.process_port_state(timestamp, name, port, active)
            (name, dpid, port, target_mac, src_ip) = self._faucet_events.as_port_learn(event)
            if dpid and port:
                LOGGER.debug('Port learn %s %s %s', name, port, target_mac)
                self._faucet_collector.process_port_learn(timestamp, name, port, target_mac, src_ip)
            (name, dpid, restart_type, dps_config) = self._faucet_events.as_config_change(event)
            if dpid is not None:
                LOGGER.debug('DP restart %s %s', name, restart_type)
                self._faucet_collector.process_dp_config_change(timestamp, name, restart_type, dpid)
            if dps_config:
                LOGGER.debug('Config change. New config: %s', dps_config)
                self._faucet_collector.process_dataplane_config_change(timestamp, dps_config)
            (stack_root, graph, dps) = self._faucet_events.as_stack_topo_change(event)
            if stack_root is not None:
                LOGGER.debug('stack dataplane_state change root:%s', stack_root)
                self._faucet_collector.process_stack_topo_change(timestamp, stack_root, graph, dps)
            (name, port, active) = self._faucet_events.as_lag_status(event)
            if name and port:
                LOGGER.debug('LAG state %s %s %s', name, port, active)
                self._faucet_collector.process_lag_state(timestamp, name, port, active)
            (name, connected) = self._faucet_events.as_dp_change(event)
            if name:
                LOGGER.debug('DP %s connected %r', name, connected)
                self._faucet_collector.process_dp_change(timestamp, name, connected)
        return False

    def _get_controller_info(self, target):
        controllers = self._config.get('site', {}).get('controllers', {})
        if target not in controllers:
            return (f'missing_target_{target}', _DEFAULT_PORT)
        controller = controllers[target]
        controller = controller if controller else {}
        port = controller.get('port', _DEFAULT_PORT)
        host = controller.get('fqdn', target)
        return (host, port)

    def get_local_port(self):
        """Get the local port for this instance"""
        info = self._get_controller_info(self._get_controller_name())
        LOGGER.info('Local controller is at %s on %s', info[0], info[1])
        return int(info[1])

    def _make_controller_url(self, info):
        return f'http://{info[0]}:{info[1]}'

    def _get_local_controller_url(self):
        return self._make_controller_url(self._get_controller_info(self._get_controller_name()))

    def _get_peer_controller_name(self):
        name = self._get_controller_name()
        controllers = self._config.get('site', {}).get('controllers', {})
        if name not in controllers:
            return (f'missing_controller_name_{name}', _DEFAULT_PORT)
        if len(controllers) != 2:
            return ('num_controllers_%s' % len(controllers), _DEFAULT_PORT)
        things = set(controllers.keys())
        things.remove(name)
        return list(things)[0]

    def _get_peer_controller_info(self):
        return self._get_controller_info(self._get_peer_controller_name())

    def _get_peer_controller_url(self):
        return self._make_controller_url(self._get_peer_controller_info())

    def _get_controller_name(self):
        return os.getenv('CONTROLLER_NAME')

    def get_system_state(self, path, params):
        """Get an overview of the system state"""
        system_summary = self._get_system_summary(path)
        overview = {
            'peer_controller_url': self._get_peer_controller_url(),
            'summary_sources': system_summary,
            'site_name': self._config.get('site', {}).get('name', 'unknown'),
            'controller_name': self._get_controller_name(),
        }
        overview.update(self._distill_summary(system_summary))
        return overview

    def _distill_summary(self, summaries):
        try:
            start_time = self._start_time
            summary_values = summaries.values()
            change_counts = list(map(lambda subsystem:
                                     subsystem.get('change_count', 0), summary_values))
            last_changes = list(map(lambda subsystem:
                                    subsystem.get('last_change', start_time), summary_values))
            last_updates = list(map(lambda subsystem:
                                    subsystem.get('last_update', start_time), summary_values))
            summary, detail = self._get_combined_summary(summaries)
            system_summary = {
                'system_state': summary,
                'system_state_detail': detail,
                'system_state_change_count': sum(change_counts),
                'system_state_last_change': max(last_changes),
                'system_state_last_update': max(last_updates)
            }
        except Exception as e:
            system_summary = {
                'system_state': 'error',
                'system_state_detail': str(e)
            }
            LOGGER.exception('Calculating state summary')
        return system_summary

    def _get_combined_summary(self, summary):
        has_error = False
        has_warning = False
        details = []
        for subsystem_name in summary:
            subsystem = summary[subsystem_name]
            state = subsystem.get('state', constants.STATE_BROKEN)
            if state in (constants.STATE_DOWN, constants.STATE_BROKEN):
                has_error = True
                details.append(subsystem_name)
            elif state != constants.STATE_HEALTHY:
                has_warning = True
                details.append(subsystem_name)
        if details:
            detail = 'broken subsystems: ' + ', '.join(details)
        else:
            detail = 'n/a'

        if not self._faucet_events.event_socket_connected:
            has_error = True
            detail += '. Faucet disconnected.'

        vrrp_state = self._local_collector.get_vrrp_state()
        peer_controller = self._get_peer_controller_name()
        cpn_nodes = self._cpn_collector.get_cpn_state().get('cpn_nodes', {})
        peer_controller_state = cpn_nodes.get(peer_controller, {}).get('state')

        if not peer_controller_state:
            LOGGER.error('Cannot get peer controller state: %s', peer_controller)

        if not vrrp_state.get('is_master'):
            detail = 'This controller is inactive. Please view peer controller.'
            return constants.STATE_INACTIVE, detail
        if not peer_controller_state == constants.STATE_HEALTHY:
            detail = 'Lost reachability to peer controller.'
            return constants.STATE_SPLIT, detail
        if has_error:
            return constants.STATE_BROKEN, detail
        if has_warning:
            return constants.STATE_DAMAGED, detail
        return constants.STATE_HEALTHY, detail

    def _get_system_summary(self, path):
        states = {
            'cpn_state': self._cpn_collector.get_cpn_summary(),
            'process_state': self._local_collector.get_process_summary(),
            'dataplane_state': self._faucet_collector.get_dataplane_summary(),
            'switch_state': self._faucet_collector.get_switch_summary(),
            'list_hosts': self._faucet_collector.get_host_summary()
        }
        url_base = self._extract_url_base(path)
        for state in states:
            summary = states[state]
            summary['url'] = f'{url_base}/?{state}'
        return states

    def _extract_url_base(self, path):
        slash = path.find('/')
        host = path[:slash]
        return f'http://{host}'

    def _augment_state_reply(self, reply, path):
        url = self._extract_url_base(path)
        reply['system_state_url'] = url

    def cleanup(self):
        """Clean up relevant internal data in all collectors"""
        self._faucet_collector.cleanup()

    def get_switch_state(self, path, params):
        """Get the state of the switches"""
        switch = params.get('switch')
        port = params.get('port')
        host = self._extract_url_base(path)
        reply = self._faucet_collector.get_switch_state(switch, port, host)
        self._augment_state_reply(reply, path)
        return reply

    def get_dataplane_state(self, path, params):
        """Get the dataplane state overview"""
        reply = self._faucet_collector.get_dataplane_state()
        self._augment_state_reply(reply, path)
        return reply

    def get_host_path(self, path, params):
        """Get active host path"""
        eth_src = params.get('eth_src')
        eth_dst = params.get('eth_dst')
        to_egress = params.get('to_egress') == 'true'
        reply = self._faucet_collector.get_host_path(eth_src, eth_dst, to_egress)
        self._augment_state_reply(reply, path)
        return reply

    def get_list_hosts(self, path, params):
        """List learned access devices"""
        eth_src = params.get('eth_src')
        host = self._extract_url_base(path)
        reply = self._faucet_collector.get_list_hosts(host, eth_src)
        self._augment_state_reply(reply, path)
        return reply

    def get_cpn_state(self, path, params):
        """Get CPN state"""
        reply = self._cpn_collector.get_cpn_state()
        self._augment_state_reply(reply, path)
        return reply

    def get_process_state(self, path, params):
        """Get certain processes state on the controller machine"""
        reply = self._local_collector.get_process_state()
        self._augment_state_reply(reply, path)
        return reply


def load_config():
    """Load configuration from the configuration file"""
    config_root = os.getenv('FORCH_CONFIG_DIR', '.')
    config_path = os.path.join(config_root, _FCONFIG_DEFAULT)
    LOGGER.info('Reading config file %s', os.path.abspath(config_path))
    try:
        with open(config_path, 'r') as stream:
            return yaml.safe_load(stream)
    except Exception as e:
        LOGGER.error('Cannot load config: %s', e)
        raise


def show_error(path, params):
    """Display errors"""
    return f"Cannot initialize forch: {str(error)}"


if __name__ == '__main__':
    logging.basicConfig(level=logging.INFO)
    CONFIG = load_config()
    FORCH = Forchestrator(CONFIG)
    HTTP = forch.http_server.HttpServer(CONFIG.get('http', {}), FORCH.get_local_port())
    error = None

    try:
        FORCH.initialize()
        HTTP.map_request('system_state', FORCH.get_system_state)
        HTTP.map_request('dataplane_state', FORCH.get_dataplane_state)
        HTTP.map_request('switch_state', FORCH.get_switch_state)
        HTTP.map_request('cpn_state', FORCH.get_cpn_state)
        HTTP.map_request('process_state', FORCH.get_process_state)
        HTTP.map_request('host_path', FORCH.get_host_path)
        HTTP.map_request('list_hosts', FORCH.get_list_hosts)
        HTTP.map_request('', HTTP.static_file(''))
    except Exception as e:
        error = e
        HTTP.map_request('', show_error)

    HTTP.start_server()

    if not error:
        FORCH.main_loop()
    else:
        try:
            HTTP.join_thread()
        except KeyboardInterrupt:
            LOGGER.info('Keyboard interrupt. Exiting.')

    LOGGER.warning('Exiting program')
    HTTP.stop_server()<|MERGE_RESOLUTION|>--- conflicted
+++ resolved
@@ -30,16 +30,10 @@
         self._config = config
         self._faucet_events = None
         self._start_time = datetime.fromtimestamp(time.time()).isoformat()
-<<<<<<< HEAD
 
         self._faucet_collector = None
         self._local_collector = None
         self._cpn_collector = None
-=======
-        self._faucet_collector = FaucetStateCollector()
-        self._local_collector = LocalStateCollector(config.get('process'), self.cleanup)
-        self._cpn_collector = CPNStateCollector()
->>>>>>> 300b5732
 
     def initialize(self):
         """Initialize forchestrator instance"""
