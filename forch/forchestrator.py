"""Orchestrator component for controlling a Faucet SDN"""

from datetime import datetime
import argparse
import functools
import logging
import os
import sys
import threading
import time
import yaml

from google.protobuf.message import Message
from forch.proto import faucet_event_pb2 as FaucetEvent

from faucet import config_parser

import forch.faucet_event_client
import forch.http_server

from forch.cpn_state_collector import CPNStateCollector
from forch.faucet_state_collector import FaucetStateCollector
from forch.local_state_collector import LocalStateCollector
from forch.varz_state_collector import VarzStateCollector

from forch.__version__ import __version__

from forch.proto.shared_constants_pb2 import State
from forch.proto.system_state_pb2 import SystemState

LOGGER = logging.getLogger('forch')

_FORCH_CONFIG_DEFAULT = 'forch.yaml'
_FAUCET_CONFIG_DEFAULT = 'faucet.yaml'
_DEFAULT_PORT = 9019
_PROMETHEUS_HOST = '127.0.0.1'
_LOG_FORMAT = '%(asctime)s %(name)-8s %(levelname)-8s %(message)s'
_LOG_DATE_FORMAT = '%b %d %H:%M:%S'

class Forchestrator:
    """Main class encompassing faucet orchestrator components for dynamically
    controlling faucet ACLs at runtime"""

    _DETAIL_FORMAT = '%s is %s: %s'

    def __init__(self, config):
        self._config = config
        self._faucet_config_file = None
        self._faucet_events = None
        self._start_time = datetime.fromtimestamp(time.time()).isoformat()

        self._faucet_collector = None
        self._varz_collector = None
        self._local_collector = None
        self._cpn_collector = None
        self._initialized = False
        self._active_state = State.initializing
        self._active_state_lock = threading.Lock()

    def initialize(self):
        """Initialize forchestrator instance"""
        self._faucet_collector = FaucetStateCollector()
        self._local_collector = LocalStateCollector(
            self._config.get('process'), self.cleanup, self.handle_active_state)
        self._cpn_collector = CPNStateCollector()

        self._faucet_config_file = os.path.join(
            os.getenv('FAUCET_CONFIG_DIR'), _FAUCET_CONFIG_DEFAULT)
        if not self._faucet_config_file or not os.path.exists(self._faucet_config_file):
            raise Exception(f"Faucet config file does not exist: {self._faucet_config_file}")

        prom_port = os.getenv('PROMETHEUS_PORT')
        if not prom_port:
            raise Exception("PROMETHEUS_PORT is not set")
        prom_url = f"http://{_PROMETHEUS_HOST}:{prom_port}"
        self._varz_collector = VarzStateCollector(prom_url)

        LOGGER.info('Attaching event channel...')
        self._faucet_events = forch.faucet_event_client.FaucetEventClient(
            self._config.get('event_client', {}))
        self._local_collector.initialize()
        self._cpn_collector.initialize()
        LOGGER.info('Using peer controller %s', self._get_peer_controller_url())
        self._register_handlers()
        self._initialized = True

    def initialized(self):
        """If forch is initialized or not"""
        return self._initialized

    def _register_handlers(self):
        fcoll = self._faucet_collector
        self._faucet_events.register_handlers([
            (FaucetEvent.LagChange, lambda event: fcoll.process_lag_state(
                event.timestamp, event.dp_name, event.port_no, event.state)),
            (FaucetEvent.StackState, lambda event: fcoll.process_stack_state(
                event.timestamp, event.dp_name, event.port, event.state)),
            (FaucetEvent.StackTopoChange, fcoll.process_stack_topo_change_event),
        ])

    def _restore_states(self):
        # Make sure the event socket is connected so there's no loss of information. Ordering
        # is important here, need to connect the socket before scraping current state to avoid
        # loss of events inbetween.
        assert self._faucet_events.event_socket_connected, 'restore states without connection'
        metrics = self._varz_collector.get_metrics()

        # Restore config first before restoring all state from varz.
        varz_hash_info = metrics['faucet_config_hash_info']
        assert len(varz_hash_info.samples) == 1, 'exactly one config hash info not found'
        varz_config_hashes = varz_hash_info.samples[0].labels['hashes']
        self._restore_faucet_config(time.time(), varz_config_hashes)

        event_horizon = self._faucet_collector.restore_states_from_metrics(metrics)
        self._faucet_events.set_event_horizon(event_horizon)

    def _restore_faucet_config(self, timestamp, config_hash):
        config_info, faucet_dps, _ = self._get_faucet_config()
        assert config_hash == config_info['hashes'], 'config hash info does not match'
        self._faucet_collector.process_dataplane_config_change(timestamp, faucet_dps)

    def _faucet_events_connect(self):
        LOGGER.info('Attempting faucet event sock connection...')
        time.sleep(1)
        try:
            self._faucet_events.connect()
            self._restore_states()
            self._faucet_collector.set_state_restored(True)
        except Exception as e:
            LOGGER.error("Cannot restore states or connect to faucet", exc_info=True)
            self._faucet_collector.set_state_restored(False, e)

    def main_loop(self):
        """Main event processing loop"""
        LOGGER.info('Entering main event loop...')
        try:
            while self._faucet_events:
                while not self._faucet_events.event_socket_connected:
                    self._faucet_events_connect()
                self._process_faucet_event()
        except KeyboardInterrupt:
            LOGGER.info('Keyboard interrupt. Exiting.')
            self._faucet_events.disconnect()
        except Exception as e:
            LOGGER.error("Exception: %s", e)
            raise

    def _process_faucet_event(self):
        event = self._faucet_events.next_event(blocking=True)
        try:
            self._handle_faucet_event(event)
        except Exception as e:
            LOGGER.warning('While processing event %s', event)
            raise e

    def _handle_faucet_event(self, event):
        if not event:
            return
        timestamp = event.get("time")
        LOGGER.debug("Event: %r", event)
        (name, dpid, port, active) = self._faucet_events.as_port_state(event)
        if dpid and port:
            LOGGER.debug('Port state %s %s %s', name, port, active)
            self._faucet_collector.process_port_state(timestamp, name, port, active)

        (name, dpid, port, target_mac, src_ip) = self._faucet_events.as_port_learn(event)
        if dpid and port:
            LOGGER.debug('Port learn %s %s %s', name, port, target_mac)
            self._faucet_collector.process_port_learn(timestamp, name, port, target_mac, src_ip)

        (name, dpid, restart_type, config_info) = self._faucet_events.as_config_change(event)
        if dpid is not None:
            LOGGER.debug('DP restart %s %s', name, restart_type)
            self._faucet_collector.process_dp_config_change(timestamp, name, restart_type, dpid)
        if config_info:
            LOGGER.debug('Config change. New config: %s', config_info['hashes'])
            self._restore_faucet_config(timestamp, config_info['hashes'])

        (name, connected) = self._faucet_events.as_dp_change(event)
        if name:
            LOGGER.debug('DP %s connected %r', name, connected)
            self._faucet_collector.process_dp_change(timestamp, name, None, connected)

    def _get_controller_info(self, target):
        controllers = self._config.get('site', {}).get('controllers', {})
        if target not in controllers:
            return (f'missing_target_{target}', _DEFAULT_PORT)
        controller = controllers[target]
        controller = controller if controller else {}
        port = controller.get('port', _DEFAULT_PORT)
        host = controller.get('fqdn', target)
        return (host, port)

    def get_local_port(self):
        """Get the local port for this instance"""
        info = self._get_controller_info(self._get_controller_name())
        LOGGER.info('Local controller is at %s on %s', info[0], info[1])
        return int(info[1])

    def _make_controller_url(self, info):
        return f'http://{info[0]}:{info[1]}'

    def _get_local_controller_url(self):
        return self._make_controller_url(self._get_controller_info(self._get_controller_name()))

    def _get_peer_controller_name(self):
        name = self._get_controller_name()
        controllers = self._config.get('site', {}).get('controllers', {})
        if name not in controllers:
            return f'missing_controller_name_{name}'
        if len(controllers) != 2:
            return 'num_controllers_%s' % len(controllers)
        things = set(controllers.keys())
        things.remove(name)
        return list(things)[0]

    def _get_peer_controller_info(self):
        return self._get_controller_info(self._get_peer_controller_name())

    def _get_peer_controller_url(self):
        return self._make_controller_url(self._get_peer_controller_info())

    def _get_controller_name(self):
        return os.getenv('CONTROLLER_NAME')

    def get_system_state(self, path, params):
        """Get an overview of the system state"""
        system_state = SystemState()
        system_state.peer_controller_url = self._get_peer_controller_url()
        system_state.summary_sources.CopyFrom(self._get_system_summary(path))
        system_state.site_name = self._config.get('site', {}).get('name', 'unknown')
        system_state.controller_name = self._get_controller_name()
        self._distill_summary(system_state.summary_sources, system_state)
        return system_state

    def _distill_summary(self, summaries, system_state):
        try:
            start_time = self._start_time
            summary_fields = summaries.ListFields()
            summary_values = [value[1] for value in summary_fields]
            change_counts = list(map(lambda subsystem:
                                     subsystem.change_count or 0, summary_values))
            last_changes = list(map(lambda subsystem:
                                    subsystem.last_change or start_time, summary_values))
            last_updates = list(map(lambda subsystem:
                                    subsystem.last_update or start_time, summary_values))
            summary, detail = self._get_combined_summary(summaries)
            system_state.system_state = summary
            system_state.system_state_detail = detail
            system_state.system_state_change_count = sum(change_counts)
            system_state.system_state_last_change = max(last_changes)
            system_state.system_state_last_update = max(last_updates)
        except Exception as e:
            system_state.system_state = State.broken
            system_state.system_state_detail = str(e)
            LOGGER.exception(e)

    def _get_combined_summary(self, summary):
        controller_state, controller_state_detail = self._get_controller_state()
        if controller_state != State.active:
            return controller_state, controller_state_detail

        has_error = False
        has_warning = False
        details = []
        for field, subsystem in summary.ListFields():
            state = subsystem.state
            if state in (State.down, State.broken):
                has_error = True
                details.append(field.name)
            elif state != State.healthy:
                has_warning = True
                details.append(field.name)
        if details:
            detail = 'broken subsystems: ' + ', '.join(details)
        else:
            detail = 'n/a'

        if not self._faucet_events.event_socket_connected:
            has_error = True
            detail += '. Faucet disconnected.'

        if has_error:
            return State.broken, detail
        if has_warning:
            return State.damaged, detail
        return State.healthy, detail

    def _get_system_summary(self, path):
        states = SystemState.SummarySources()
        states.cpn_state.CopyFrom(self._cpn_collector.get_cpn_summary())
        states.process_state.CopyFrom(self._local_collector.get_process_summary())
        states.dataplane_state.CopyFrom(self._faucet_collector.get_dataplane_summary())
        states.switch_state.CopyFrom(self._faucet_collector.get_switch_summary())
        states.list_hosts.CopyFrom(self._faucet_collector.get_host_summary())
        url_base = self._extract_url_base(path)
        for field, value in states.ListFields():
            value.url = f'{url_base}/?{field.name}'
        return states

    def _extract_url_base(self, path):
        slash = path.find('/')
        host = path[:slash]
        return f'http://{host}'

    def _augment_state_reply(self, reply, path):
        url = self._extract_url_base(path)
        if isinstance(reply, Message):
            reply.system_state_url = url
        else:
            reply['system_state_url'] = url
        return reply

    def _get_controller_state(self):
        with self._active_state_lock:
            active_state = self._active_state
            if active_state == State.initializing:
                return State.initializing, 'Initializing'
            if active_state == State.inactive:
                detail = 'This controller is inactive. Please view peer controller.'
                return State.inactive, detail
            if active_state != State.active:
                return State.broken, 'Internal error'

        cpn_state = self._cpn_collector.get_cpn_state()
        peer_controller = self._get_peer_controller_name()

        if peer_controller in cpn_state.cpn_nodes:
            peer_controller_state = cpn_state.cpn_nodes[peer_controller].state
        else:
            LOGGER.error('Cannot get peer controller state for %s', peer_controller)
            peer_controller_state = State.broken

        if cpn_state.cpn_state == State.initializing:
            return State.initializing, 'Initializing'

        if peer_controller_state != State.healthy:
            return State.split, 'Lost reachability to peer controller.'

        return State.active, None

    def _get_faucet_config_hash_info(self, new_conf_hashes):
        # Code taken from faucet/valves_manager.py parse_configs.
        new_present_conf_hashes = [
            (conf_file, conf_hash) for conf_file, conf_hash in sorted(new_conf_hashes.items())
            if conf_hash is not None]
        conf_files = [conf_file for conf_file, _ in new_present_conf_hashes]
        conf_hashes = [conf_hash for _, conf_hash in new_present_conf_hashes]
        return dict(config_files=','.join(conf_files), hashes=','.join(conf_hashes))

    def _get_faucet_config(self):
        try:
            (new_conf_hashes, _, new_dps, top_conf) = config_parser.dp_parser(
                self._faucet_config_file, 'fconfig')
            config_hash_info = self._get_faucet_config_hash_info(new_conf_hashes)
            return config_hash_info, new_dps, top_conf
        except Exception as e:
            LOGGER.error('Cannot read faucet config: %s', e)
            raise e

    def cleanup(self):
        """Clean up relevant internal data in all collectors"""
        self._faucet_collector.cleanup()

    def handle_active_state(self, active_state):
        """Handler for local state collector to handle controller active state"""
        with self._active_state_lock:
            self._active_state = active_state
        self._faucet_collector.set_active(active_state)

    def get_switch_state(self, path, params):
        """Get the state of the switches"""
        switch = params.get('switch')
        port = params.get('port')
        host = self._extract_url_base(path)
        reply = self._faucet_collector.get_switch_state(switch, port, host)
        return self._augment_state_reply(reply, path)

    def get_dataplane_state(self, path, params):
        """Get the dataplane state overview"""
        reply = self._faucet_collector.get_dataplane_state()
        return self._augment_state_reply(reply, path)

    def get_host_path(self, path, params):
        """Get active host path"""
        eth_src = params.get('eth_src')
        eth_dst = params.get('eth_dst')
        to_egress = params.get('to_egress') == 'true'
        reply = self._faucet_collector.get_host_path(eth_src, eth_dst, to_egress)
        return self._augment_state_reply(reply, path)

    def get_list_hosts(self, path, params):
        """List learned access devices"""
        eth_src = params.get('eth_src')
        host = self._extract_url_base(path)
        reply = self._faucet_collector.get_list_hosts(host, eth_src)
        return self._augment_state_reply(reply, path)

    def get_cpn_state(self, path, params):
        """Get CPN state"""
        reply = self._cpn_collector.get_cpn_state()
        return self._augment_state_reply(reply, path)

    def get_process_state(self, path, params):
        """Get certain processes state on the controller machine"""
        reply = self._local_collector.get_process_state()
        return self._augment_state_reply(reply, path)

    def get_sys_config(self, path, params):
        """Get overall config from facuet config file"""
        try:
            _, _, faucet_config = self._get_faucet_config()
            reply = {
                'faucet': faucet_config
            }
            return self._augment_state_reply(reply, path)
        except Exception as e:
            return f"Cannot read faucet config: {e}"


def load_config():
    """Load configuration from the configuration file"""
    config_root = os.getenv('FORCH_CONFIG_DIR', '.')
    config_path = os.path.join(config_root, _FORCH_CONFIG_DEFAULT)
    LOGGER.info('Reading config file %s', os.path.abspath(config_path))
    try:
        with open(config_path, 'r') as stream:
            return yaml.safe_load(stream)
    except Exception as e:
        LOGGER.error('Cannot load config: %s', e)
        return None


def show_error(error, path, params):
    """Display errors"""
    return f"Cannot initialize forch: {str(error)}"


def get_log_path():
    """Get path for logging"""
    forch_log_dir = os.getenv('FORCH_LOG_DIR')
    if not forch_log_dir:
        return None
    return os.path.join(forch_log_dir, 'forch.log')


def configure_logging():
    """Configure logging with some basic parameters"""
    logging.basicConfig(filename=get_log_path(),
                        format=_LOG_FORMAT,
                        datefmt=_LOG_DATE_FORMAT,
                        level=logging.INFO)


def main():
    """main function to start forch"""
    configure_logging()

    config = load_config()
    if not config:
        LOGGER.error('Invalid config, exiting.')
        sys.exit(1)

    forchestrator = Forchestrator(config)
    http_server = forch.http_server.HttpServer(
        config.get('http', {}), forchestrator.get_local_port())

    try:
        forchestrator.initialize()
        http_server.map_request('system_state', forchestrator.get_system_state)
        http_server.map_request('dataplane_state', forchestrator.get_dataplane_state)
        http_server.map_request('switch_state', forchestrator.get_switch_state)
        http_server.map_request('cpn_state', forchestrator.get_cpn_state)
        http_server.map_request('process_state', forchestrator.get_process_state)
        http_server.map_request('host_path', forchestrator.get_host_path)
        http_server.map_request('list_hosts', forchestrator.get_list_hosts)
        http_server.map_request('sys_config', forchestrator.get_sys_config)
        http_server.map_request('', http_server.static_file(''))
    except Exception as e:
<<<<<<< HEAD
        LOGGER.error("Cannot initialize forch: %s", e, exc_info=True)
        HTTP.map_request('', functools.partial(show_error, e))
=======
        LOGGER.error("Cannot initialize forch: %s", e)
        http_server.map_request('', functools.partial(show_error, e))
>>>>>>> b3347d04
    finally:
        http_server.start_server()

    if forchestrator.initialized():
        forchestrator.main_loop()
    else:
        try:
            http_server.join_thread()
        except KeyboardInterrupt:
            LOGGER.info('Keyboard interrupt. Exiting.')

    LOGGER.warning('Exiting program')
    http_server.stop_server()


def parse_args(raw_args):
    """Parse command line arguments"""
    parser = argparse.ArgumentParser(prog='forch', description='Process some integers.')
    parser.add_argument('-V', '--version', action='store_true', help='print version and exit')
    parsed = parser.parse_args(raw_args)
    return parsed


if __name__ == '__main__':
    ARGS = parse_args(sys.argv[1:])

    if ARGS.version:
        print(f'Forch version {__version__}')
        sys.exit()

    main()<|MERGE_RESOLUTION|>--- conflicted
+++ resolved
@@ -477,13 +477,8 @@
         http_server.map_request('sys_config', forchestrator.get_sys_config)
         http_server.map_request('', http_server.static_file(''))
     except Exception as e:
-<<<<<<< HEAD
         LOGGER.error("Cannot initialize forch: %s", e, exc_info=True)
-        HTTP.map_request('', functools.partial(show_error, e))
-=======
-        LOGGER.error("Cannot initialize forch: %s", e)
         http_server.map_request('', functools.partial(show_error, e))
->>>>>>> b3347d04
     finally:
         http_server.start_server()
 
