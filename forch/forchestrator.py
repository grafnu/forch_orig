--- conflicted
+++ resolved
@@ -97,12 +97,6 @@
     def _restore_states(self):
         # Make sure the event socket is connected so there's no loss of information.
         assert self._faucet_events.event_socket_connected, 'restore states without connection'
-<<<<<<< HEAD
-        current_time = time.time()
-        faucet_config = self._get_faucet_config()
-        self._faucet_collector.process_dataplane_config_change(
-            current_time, faucet_config.get('dps', {}))
-=======
         metrics = self._varz_collector.get_metrics()
         self._event_horizon = self._faucet_collector.restore_states_from_metrics(metrics)
         LOGGER.info('Setting event horizon to event #%d', self._event_horizon)
@@ -116,7 +110,6 @@
         config_info, faucet_dps, _ = self._get_faucet_config()
         assert config_hash == config_info['hashes'], 'config hash info does not match'
         self._faucet_collector.process_dataplane_config_change(timestamp, faucet_dps)
->>>>>>> 453392dd
 
         metrics = self._varz_collector.get_metrics()
         self._event_horizon = self._faucet_collector.restore_states_from_metrics(metrics)
