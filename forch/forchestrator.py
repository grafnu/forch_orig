--- conflicted
+++ resolved
@@ -91,14 +91,6 @@
         metrics = self._varz_collector.get_metrics()
         event_horizon = self._faucet_collector.restore_states_from_metrics(metrics)
         self._faucet_events.set_event_horizon(event_horizon)
-
-<<<<<<< HEAD
-        current_time = time.time()
-        faucet_config = self._get_faucet_config()
-        self._faucet_collector.set_faucet_config(faucet_config)
-        self._faucet_collector.process_dataplane_config_change(
-            current_time, faucet_config.get('dps', {}))
-=======
         varz_hash_info = metrics['faucet_config_hash_info']
         assert len(varz_hash_info.samples) == 1, 'exactly one config hash info not found'
         varz_config_hashes = varz_hash_info.samples[0].labels['hashes']
@@ -108,7 +100,6 @@
         config_info, faucet_dps, _ = self._get_faucet_config()
         assert config_hash == config_info['hashes'], 'config hash info does not match'
         self._faucet_collector.process_dataplane_config_change(timestamp, faucet_dps)
->>>>>>> 94450ed2
 
     def main_loop(self):
         """Main event processing loop"""
