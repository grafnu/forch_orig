"""Orchestrator component for controlling a Faucet SDN"""

from datetime import datetime
import functools
import logging
import os
import sys
import threading
import time
import yaml

from google.protobuf.message import Message

import forch.constants as constants
import forch.faucet_event_client
import forch.http_server
from forch.utils import proto_dict

from forch.cpn_state_collector import CPNStateCollector
from forch.faucet_state_collector import FaucetStateCollector
from forch.local_state_collector import LocalStateCollector
from forch.varz_state_collector import VarzStateCollector

LOGGER = logging.getLogger('forch')

_FORCH_CONFIG_DEFAULT = 'forch.yaml'
_FAUCET_CONFIG_DEFAULT = 'faucet.yaml'
_DEFAULT_PORT = 9019
_PROMETHEUS_HOST = '127.0.0.1'
_LOG_FORMAT = '%(asctime)s %(name)-8s %(levelname)-8s %(message)s'
_LOG_DATE_FORMAT = '%b %d %H:%M:%S'

class Forchestrator:
    """Main class encompassing faucet orchestrator components for dynamically
    controlling faucet ACLs at runtime"""

    _DETAIL_FORMAT = '%s is %s: %s'

    def __init__(self, config):
        self._config = config
        self._faucet_config_file = None
        self._faucet_events = None
        self._start_time = datetime.fromtimestamp(time.time()).isoformat()

        self._faucet_collector = None
        self._varz_collector = None
        self._local_collector = None
        self._cpn_collector = None
        self._initialized = False
        self._is_active = False
        self._active_state_lock = threading.Lock()

    def initialize(self):
        """Initialize forchestrator instance"""
        self._faucet_collector = FaucetStateCollector()
        self._local_collector = LocalStateCollector(
            self._config.get('process'), self.cleanup, self.handle_active_state)
        self._cpn_collector = CPNStateCollector()

        self._faucet_config_file = os.path.join(
            os.getenv('FAUCET_CONFIG_DIR'), _FAUCET_CONFIG_DEFAULT)
        if not self._faucet_config_file or not os.path.exists(self._faucet_config_file):
            raise Exception(f"Faucet config file does not exist: {self._faucet_config_file}")

        prom_port = os.getenv('PROMETHEUS_PORT')
        if not prom_port:
            raise Exception("PROMETHEUS_PORT is not set")
        prom_url = f"http://{_PROMETHEUS_HOST}:{prom_port}"
        self._varz_collector = VarzStateCollector(prom_url)

        LOGGER.info('Attaching event channel...')
        self._faucet_events = forch.faucet_event_client.FaucetEventClient(
            self._config.get('event_client', {}))
        self._local_collector.initialize()
        self._cpn_collector.initialize()
        LOGGER.info('Using peer controller %s', self._get_peer_controller_url())
        self._initialized = True

    def initialized(self):
        """If forch is initialized or not"""
        return self._initialized

    def _restore_states(self):
        # Make sure the event socket is connected so there's no loss of information. Ordering
        # is important here, need to connect the socket before scraping current state to avoid
        # loss of events inbetween.
        assert self._faucet_events.event_socket_connected, 'restore states without connection'
        metrics = self._varz_collector.get_metrics()
        event_horizon = self._faucet_collector.restore_states_from_metrics(metrics)
        self._faucet_events.set_event_horizon(event_horizon)

        current_time = time.time()
        faucet_config = self._get_faucet_config()
<<<<<<< HEAD
        self._faucet_collector.set_faucet_config(True)
=======
>>>>>>> 30928dc3
        self._faucet_collector.process_dataplane_config_change(
            current_time, faucet_config.get('dps', {}))

    def main_loop(self):
        """Main event processing loop"""
        LOGGER.info('Entering main event loop...')
        try:
            while self._handle_faucet_events():
                while not self._faucet_events.event_socket_connected:
                    LOGGER.info('Attempting faucet event sock connection...')
                    time.sleep(1)
                    try:
                        self._faucet_events.connect()
                        self._restore_states()
                        self._faucet_collector.set_state_restored(True)
                    except Exception as e:
                        LOGGER.error("Cannot restore states or connect to faucet: %s", e)
                        self._faucet_collector.set_state_restored(False, e)
        except KeyboardInterrupt:
            LOGGER.info('Keyboard interrupt. Exiting.')
            self._faucet_events.disconnect()
        except Exception as e:
            LOGGER.error("Exception: %s", e)
            raise

    # TODO: This should likely be moved into the faucet_state_collector.
    # pylint: disable=too-many-locals
    def _handle_faucet_events(self):
        while self._faucet_events:
            event = self._faucet_events.next_event(blocking=True)
            if not event:
                return True
            try:
                self._handle_faucet_event(event)
            except Exception as e:
                LOGGER.warning('While processing event %s', event)
                raise e
        return False

    def _handle_faucet_event(self, event):
        timestamp = event.get("time")
        LOGGER.debug("Event: %r", event)
        (name, dpid, port, active) = self._faucet_events.as_port_state(event)
        if dpid and port:
            LOGGER.debug('Port state %s %s %s', name, port, active)
            self._faucet_collector.process_port_state(timestamp, name, port, active)

        (name, dpid, port, target_mac, src_ip) = self._faucet_events.as_port_learn(event)
        if dpid and port:
            LOGGER.debug('Port learn %s %s %s', name, port, target_mac)
            self._faucet_collector.process_port_learn(timestamp, name, port, target_mac, src_ip)

        (name, dpid, restart_type, dps_config) = self._faucet_events.as_config_change(event)
        if dpid is not None:
            LOGGER.debug('DP restart %s %s', name, restart_type)
            self._faucet_collector.process_dp_config_change(timestamp, name, restart_type, dpid)
        if dps_config:
            LOGGER.debug('Config change. New config: %s', dps_config)
            self._faucet_collector.process_dataplane_config_change(timestamp, dps_config)

        (stack_root, graph, dps) = self._faucet_events.as_stack_topo_change(event)
        if stack_root is not None:
            LOGGER.debug('stack dataplane_state change root:%s', stack_root)
            self._faucet_collector.process_stack_topo_change(timestamp, stack_root, graph, dps)

        (name, port, state) = self._faucet_events.as_stack_state(event)
        if name is not None:
            LOGGER.debug('stack stack_state change: %s:%d, %d', name, port, state)
            self._faucet_collector.process_stack_state(timestamp, name, port, state)

        (name, port, state) = self._faucet_events.as_lag_state(event)
        if name and port:
            LOGGER.debug('LAG state %s %s %s', name, port, state)
            self._faucet_collector.process_lag_state(timestamp, name, port, state)

        (name, connected) = self._faucet_events.as_dp_change(event)
        if name:
            LOGGER.debug('DP %s connected %r', name, connected)
            self._faucet_collector.process_dp_change(timestamp, name, None, connected)

    def _get_controller_info(self, target):
        controllers = self._config.get('site', {}).get('controllers', {})
        if target not in controllers:
            return (f'missing_target_{target}', _DEFAULT_PORT)
        controller = controllers[target]
        controller = controller if controller else {}
        port = controller.get('port', _DEFAULT_PORT)
        host = controller.get('fqdn', target)
        return (host, port)

    def get_local_port(self):
        """Get the local port for this instance"""
        info = self._get_controller_info(self._get_controller_name())
        LOGGER.info('Local controller is at %s on %s', info[0], info[1])
        return int(info[1])

    def _make_controller_url(self, info):
        return f'http://{info[0]}:{info[1]}'

    def _get_local_controller_url(self):
        return self._make_controller_url(self._get_controller_info(self._get_controller_name()))

    def _get_peer_controller_name(self):
        name = self._get_controller_name()
        controllers = self._config.get('site', {}).get('controllers', {})
        if name not in controllers:
            return (f'missing_controller_name_{name}', _DEFAULT_PORT)
        if len(controllers) != 2:
            return ('num_controllers_%s' % len(controllers), _DEFAULT_PORT)
        things = set(controllers.keys())
        things.remove(name)
        return list(things)[0]

    def _get_peer_controller_info(self):
        return self._get_controller_info(self._get_peer_controller_name())

    def _get_peer_controller_url(self):
        return self._make_controller_url(self._get_peer_controller_info())

    def _get_controller_name(self):
        return os.getenv('CONTROLLER_NAME')

    def get_system_state(self, path, params):
        """Get an overview of the system state"""
        system_summary = self._get_system_summary(path)
        overview = {
            'peer_controller_url': self._get_peer_controller_url(),
            'summary_sources': system_summary,
            'site_name': self._config.get('site', {}).get('name', 'unknown'),
            'controller_name': self._get_controller_name(),
        }
        overview.update(self._distill_summary(system_summary))
        return overview

    def _distill_summary(self, summaries):
        try:
            start_time = self._start_time
            summary_values = summaries.values()
            change_counts = list(map(lambda subsystem:
                                     subsystem.get('change_count') or 0, summary_values))
            last_changes = list(map(lambda subsystem:
                                    subsystem.get('last_change') or start_time, summary_values))
            last_updates = list(map(lambda subsystem:
                                    subsystem.get('last_update') or start_time, summary_values))
            summary, detail = self._get_combined_summary(summaries)
            system_summary = {
                'system_state': summary,
                'system_state_detail': detail,
                'system_state_change_count': sum(change_counts),
                'system_state_last_change': max(last_changes),
                'system_state_last_update': max(last_updates)
            }
        except Exception as e:
            system_summary = {
                'system_state': 'error',
                'system_state_detail': str(e)
            }
            LOGGER.exception('Calculating state summary')
        return system_summary

    def _get_combined_summary(self, summary):
        controller_state, controller_state_detail = self._get_controller_state()
        if not controller_state == constants.STATE_ACTIVE:
            return controller_state, controller_state_detail

        has_error = False
        has_warning = False
        details = []
        for subsystem_name in summary:
            subsystem = summary[subsystem_name]
            state = subsystem.get('state', constants.STATE_BROKEN)
            if state in (constants.STATE_DOWN, constants.STATE_BROKEN):
                has_error = True
                details.append(subsystem_name)
            elif state != constants.STATE_HEALTHY:
                has_warning = True
                details.append(subsystem_name)
        if details:
            detail = 'broken subsystems: ' + ', '.join(details)
        else:
            detail = 'n/a'

        if not self._faucet_events.event_socket_connected:
            has_error = True
            detail += '. Faucet disconnected.'

        if has_error:
            return constants.STATE_BROKEN, detail
        if has_warning:
            return constants.STATE_DAMAGED, detail
        return constants.STATE_HEALTHY, detail

    def _get_system_summary(self, path):
        states = {
            'cpn_state': proto_dict(self._cpn_collector.get_cpn_summary()),
            'process_state': self._local_collector.get_process_summary(),
            'dataplane_state': self._faucet_collector.get_dataplane_summary(),
            'switch_state': self._faucet_collector.get_switch_summary(),
            'list_hosts': self._faucet_collector.get_host_summary()
        }
        url_base = self._extract_url_base(path)
        for state in states:
            summary = states[state]
            summary['url'] = f'{url_base}/?{state}'
        return states

    def _extract_url_base(self, path):
        slash = path.find('/')
        host = path[:slash]
        return f'http://{host}'

    def _augment_state_reply(self, reply, path):
        url = self._extract_url_base(path)
        if isinstance(reply, Message):
            reply.system_state_url = url
        else:
            reply['system_state_url'] = url

    def _get_controller_state(self):
        with self._active_state_lock:
            if not self._is_active:
                detail = 'This controller is inactive. Please view peer controller.'
                return constants.STATE_INACTIVE, detail

        cpn_state = self._cpn_collector.get_cpn_state()
        peer_controller = self._get_peer_controller_name()
        cpn_nodes = proto_dict(cpn_state).get('cpn_nodes')
        peer_controller_state = cpn_nodes.get(peer_controller, {}).get('state')

        if not peer_controller_state:
            LOGGER.error('Cannot get peer controller state: %s', peer_controller)

        if cpn_state.cpn_state == constants.STATE_INITIALIZING:
            detail = 'Initializing'
            return constants.STATE_INITIALIZING, detail

        if not peer_controller_state == constants.STATE_HEALTHY:
            detail = 'Lost reachability to peer controller.'
            return constants.STATE_SPLIT, detail

        return constants.STATE_ACTIVE, ''

    def _get_faucet_config(self):
        try:
            with open(self._faucet_config_file) as config_file:
                return yaml.safe_load(config_file)
        except Exception as e:
<<<<<<< HEAD
            LOGGER.error('Cannot read faucet config: %s', e)
=======
            LOGGER.error("Cannot read faucet config: %s", e)
>>>>>>> 30928dc3
            raise e

    def cleanup(self):
        """Clean up relevant internal data in all collectors"""
        self._faucet_collector.cleanup()

    def handle_active_state(self, is_master):
        """Handler for local state collector to handle vrrp state"""
        with self._active_state_lock:
            self._is_active = is_master
        self._faucet_collector.set_active(is_master)

    def get_switch_state(self, path, params):
        """Get the state of the switches"""
        switch = params.get('switch')
        port = params.get('port')
        host = self._extract_url_base(path)
        reply = self._faucet_collector.get_switch_state(switch, port, host)
        self._augment_state_reply(reply, path)
        return reply

    def get_dataplane_state(self, path, params):
        """Get the dataplane state overview"""
        reply = self._faucet_collector.get_dataplane_state()
        self._augment_state_reply(reply, path)
        return reply

    def get_host_path(self, path, params):
        """Get active host path"""
        eth_src = params.get('eth_src')
        eth_dst = params.get('eth_dst')
        to_egress = params.get('to_egress') == 'true'
        reply = self._faucet_collector.get_host_path(eth_src, eth_dst, to_egress)
        self._augment_state_reply(reply, path)
        return reply

    def get_list_hosts(self, path, params):
        """List learned access devices"""
        eth_src = params.get('eth_src')
        host = self._extract_url_base(path)
        reply = self._faucet_collector.get_list_hosts(host, eth_src)
        self._augment_state_reply(reply, path)
        return reply

    def get_cpn_state(self, path, params):
        """Get CPN state"""
        reply = self._cpn_collector.get_cpn_state()
        self._augment_state_reply(reply, path)
        return reply

    def get_process_state(self, path, params):
        """Get certain processes state on the controller machine"""
        reply = self._local_collector.get_process_state()
        self._augment_state_reply(reply, path)
        return reply

    def get_faucet_config(self, path, params):
        """Get faucet config from facuet config file"""
        try:
            reply = self._get_faucet_config()
            self._augment_state_reply(reply, path)
            return reply
        except Exception as e:
            return f"Cannot read faucet config: {e}"


def load_config():
    """Load configuration from the configuration file"""
    config_root = os.getenv('FORCH_CONFIG_DIR', '.')
    config_path = os.path.join(config_root, _FORCH_CONFIG_DEFAULT)
    LOGGER.info('Reading config file %s', os.path.abspath(config_path))
    try:
        with open(config_path, 'r') as stream:
            return yaml.safe_load(stream)
    except Exception as e:
        LOGGER.error('Cannot load config: %s', e)
        return None


def show_error(error, path, params):
    """Display errors"""
    return f"Cannot initialize forch: {str(error)}"


def get_log_path():
    """Get path for logging"""
    forch_log_dir = os.getenv('FORCH_LOG_DIR')
    if not forch_log_dir:
        return None
    return os.path.join(forch_log_dir, 'forch.log')


if __name__ == '__main__':
    logging.basicConfig(filename=get_log_path(),
                        format=_LOG_FORMAT,
                        datefmt=_LOG_DATE_FORMAT,
                        level=logging.INFO)
    CONFIG = load_config()
    if not CONFIG:
        LOGGER.error('Invalid config, exiting.')
        sys.exit(1)

    FORCH = Forchestrator(CONFIG)
    HTTP = forch.http_server.HttpServer(CONFIG.get('http', {}), FORCH.get_local_port())

    try:
        FORCH.initialize()
        HTTP.map_request('system_state', FORCH.get_system_state)
        HTTP.map_request('dataplane_state', FORCH.get_dataplane_state)
        HTTP.map_request('switch_state', FORCH.get_switch_state)
        HTTP.map_request('cpn_state', FORCH.get_cpn_state)
        HTTP.map_request('process_state', FORCH.get_process_state)
        HTTP.map_request('host_path', FORCH.get_host_path)
        HTTP.map_request('list_hosts', FORCH.get_list_hosts)
        HTTP.map_request('faucet_config', FORCH.get_faucet_config)
        HTTP.map_request('', HTTP.static_file(''))
    except Exception as e:
        LOGGER.error("Cannot initialize forch: %s", e)
        HTTP.map_request('', functools.partial(show_error, e))
    finally:
        HTTP.start_server()

    if FORCH.initialized():
        FORCH.main_loop()
    else:
        try:
            HTTP.join_thread()
        except KeyboardInterrupt:
            LOGGER.info('Keyboard interrupt. Exiting.')

    LOGGER.warning('Exiting program')
    HTTP.stop_server()<|MERGE_RESOLUTION|>--- conflicted
+++ resolved
@@ -91,10 +91,7 @@
 
         current_time = time.time()
         faucet_config = self._get_faucet_config()
-<<<<<<< HEAD
         self._faucet_collector.set_faucet_config(True)
-=======
->>>>>>> 30928dc3
         self._faucet_collector.process_dataplane_config_change(
             current_time, faucet_config.get('dps', {}))
 
@@ -342,11 +339,7 @@
             with open(self._faucet_config_file) as config_file:
                 return yaml.safe_load(config_file)
         except Exception as e:
-<<<<<<< HEAD
             LOGGER.error('Cannot read faucet config: %s', e)
-=======
-            LOGGER.error("Cannot read faucet config: %s", e)
->>>>>>> 30928dc3
             raise e
 
     def cleanup(self):
