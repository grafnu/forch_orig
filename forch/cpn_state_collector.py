"""Collecting the state of CPN components"""

from datetime import datetime
import logging
import os
import os.path
import re
import threading

from proto.cpn_config_pb2 import CpnConfig
<<<<<<< HEAD
from proto.cpn_state_pb2 import CpnState
from proto.system_state_pb2 import StateSummary
=======
>>>>>>> af993a42

import forch.constants as constants
import forch.ping_manager

from forch.utils import yaml_proto
from forch.utils import proto_dict
<<<<<<< HEAD
from forch.utils import dict_proto
=======
>>>>>>> af993a42

LOGGER = logging.getLogger('cstate')

KEY_NODE_ATTRIBUTES = 'attributes'
KEY_NODE_PING_RES = 'ping_results'
KEY_NODE_STATE = 'state'
KEY_NODE_STATE_COUNT = 'state_count'
KEY_NODE_STATE_UPDATE_TS = 'state_updated'
KEY_NODE_STATE_CHANGE_TS = 'state_changed'

KEY_CPN_STATE = 'state'
KEY_CPN_STATE_DETAIL = 'detail'
KEY_CPN_STATE_COUNT = 'state_count'
KEY_CPN_STATE_UPDATE_TS = 'state_updated'
KEY_CPN_STATE_CHANGE_TS = 'state_changed'

PING_SUMMARY_REGEX = {'transmitted': r'\d+(?= packets transmitted)',
                      'received': r'\d+(?= received)',
                      'loss_percentage': r'\d+(?=% packet loss)',
                      'time_ms': r'(?<=time )\d+(?=ms)'}

class CPNStateCollector:
    """Processing and storing CPN components states"""
    def __init__(self):
        self._cpn_state = {}
        self._node_states = {}
        self._hosts_ip = {}
        self._lock = threading.Lock()
        self._ping_manager = None

    def initialize(self):
        """Initialize this instance and make it go"""
        cpn_dir_name = os.getenv('FORCH_CONFIG_DIR')
        cpn_file_name = os.path.join(cpn_dir_name, 'cpn.yaml')
        current_time = datetime.now().isoformat()
        LOGGER.info("Loading CPN config file: %s", cpn_file_name)
        try:
            cpn_data = yaml_proto(cpn_file_name, CpnConfig)
            cpn_nodes = cpn_data.cpn_nodes

            for node, attr_map in cpn_nodes.items():
                node_state_map = self._node_states.setdefault(node, {})
                node_state_map[KEY_NODE_ATTRIBUTES] = attr_map
                self._hosts_ip[node] = attr_map.cpn_ip

<<<<<<< HEAD
            ping_interval = cpn_data.ping_interval if cpn_data.ping_interval else 60

=======
>>>>>>> af993a42
            if not self._hosts_ip:
                raise Exception('No CPN components defined in file')

            self._ping_manager = forch.ping_manager.PingManager(self._hosts_ip, ping_interval)
            self._update_cpn_state(current_time, constants.STATE_INITIALIZING, "Initializing")
        except Exception as e:
            LOGGER.error('Could not load config file: %s', e)
            self._node_states.clear()
            self._update_cpn_state(current_time, constants.STATE_BROKEN, str(e))

        if self._ping_manager:
            self._ping_manager.start_loop(self._handle_ping_result)

    def get_cpn_summary(self):
        """Get summary of cpn info"""
        return dict_proto({
            'state': self._cpn_state.get(KEY_CPN_STATE),
            'detail': self._cpn_state.get(KEY_CPN_STATE_DETAIL),
            'change_count': self._cpn_state.get(KEY_CPN_STATE_COUNT),
            'last_update': self._cpn_state.get(KEY_CPN_STATE_UPDATE_TS),
            'last_changed': self._cpn_state.get(KEY_CPN_STATE_CHANGE_TS)
        }, StateSummary)

    def get_cpn_state(self):
        """Get CPN state"""
        cpn_nodes = {}

        with self._lock:
            for cpn_node, node_state in self._node_states.items():
                cpn_node_map = cpn_nodes.setdefault(cpn_node, {})
                cpn_node_map['attributes'] = proto_dict(node_state.get(KEY_NODE_ATTRIBUTES))
                cpn_node_map['state'] = node_state.get(KEY_NODE_STATE)
                ping_result = node_state.get(KEY_NODE_PING_RES, {}).get('stdout')
                cpn_node_map['ping_results'] = CPNStateCollector._get_ping_summary(ping_result)
                cpn_node_map['state_change_count'] = node_state.get(KEY_NODE_STATE_COUNT)
                cpn_node_map['state_last_updated'] = node_state.get(KEY_NODE_STATE_UPDATE_TS)
                cpn_node_map['state_last_changed'] = node_state.get(KEY_NODE_STATE_CHANGE_TS)

            return dict_proto({
                'cpn_nodes': cpn_nodes,
                'cpn_state': self._cpn_state.get(KEY_CPN_STATE),
                'cpn_state_detail': self._cpn_state.get(KEY_CPN_STATE_DETAIL),
                'cpn_state_change_count': self._cpn_state.get(KEY_CPN_STATE_COUNT),
                'cpn_state_last_update': self._cpn_state.get(KEY_CPN_STATE_UPDATE_TS),
                'cpn_state_last_changed': self._cpn_state.get(KEY_CPN_STATE_CHANGE_TS)
            }, CpnState)

    def _handle_ping_result(self, ping_res_future):
        """Handle ping result for hosts"""
        ping_res_map = ping_res_future.result()
        current_time = datetime.now().isoformat()
        with self._lock:
            for host_name, res_map in ping_res_map.items():
                if host_name not in self._node_states:
                    continue
                node_state_map = self._node_states[host_name]

                last_state = node_state_map.get(KEY_NODE_STATE)
                new_state = CPNStateCollector._get_node_state(res_map)
                if not last_state or new_state != last_state:
                    state_count = node_state_map.get(KEY_NODE_STATE_COUNT, 0) + 1
                    LOGGER.info('cpn_state #%d host %s is %s', state_count, host_name, new_state)
                    node_state_map[KEY_NODE_STATE] = new_state
                    node_state_map[KEY_NODE_STATE_COUNT] = state_count
                    node_state_map[KEY_NODE_STATE_CHANGE_TS] = current_time

                node_state_map[KEY_NODE_STATE_UPDATE_TS] = current_time
                node_state_map[KEY_NODE_PING_RES] = res_map

            self._update_cpn_state(current_time)

    @staticmethod
    def _get_node_state(ping_result):
        """Get node state from ping stdout"""
        result = re.search(r'\d+(?=% packet loss)', ping_result['stdout'])
        loss = int(result.group()) if result else 100
        if loss == 0:
            return constants.STATE_HEALTHY
        if loss == 100:
            return constants.STATE_DOWN
        return constants.STATE_DAMAGED

    @staticmethod
    def _get_ping_summary(ping_stdout):
        """Get ping summary"""
        res_summary = {}
        if not ping_stdout:
            return None
        for line in ping_stdout.split('\n'):
            for summary_key, regex in PING_SUMMARY_REGEX.items():
                match = re.search(regex, line)
                if match:
                    res_summary[summary_key] = match.group()
            if line[:3] == 'rtt':
                rtt_vals = re.findall(r'[0-9]*\.?[0-9]+', line)
                res_summary['rtt_ms'] = dict(zip(['min', 'avg', 'max', 'mdev'], rtt_vals))
        return res_summary

    def _update_cpn_state(self, current_time, state=None, detail=None):
        new_cpn_state, broken = (state, None) if state else self._get_cpn_state()

        if detail:
            use_detail = detail
        elif broken:
            use_detail = 'CPN failures at: ' + ', '.join(broken)
        else:
            use_detail = ''

        if new_cpn_state != self._cpn_state.get(KEY_CPN_STATE):
            cpn_state_count = self._cpn_state.get(KEY_CPN_STATE_COUNT, 0) + 1
            self._cpn_state[KEY_CPN_STATE_COUNT] = cpn_state_count
            self._cpn_state[KEY_CPN_STATE] = new_cpn_state
            self._cpn_state[KEY_CPN_STATE_CHANGE_TS] = current_time
            LOGGER.info('cpn_state #%d %s: %s', cpn_state_count, new_cpn_state, use_detail)
        self._cpn_state[KEY_CPN_STATE_DETAIL] = use_detail
        self._cpn_state[KEY_CPN_STATE_UPDATE_TS] = current_time

    def _get_cpn_state(self):
        broken = []
        if not self._node_states:
            return constants.STATE_BROKEN, broken
        for node_name, node_state in self._node_states.items():
            if node_state.get(KEY_NODE_STATE) != constants.STATE_HEALTHY:
                broken.append(node_name)
        if not broken:
            return constants.STATE_HEALTHY, broken
        if len(broken) == len(self._node_states):
            return constants.STATE_DOWN, broken
        return constants.STATE_DAMAGED, broken<|MERGE_RESOLUTION|>--- conflicted
+++ resolved
@@ -8,21 +8,15 @@
 import threading
 
 from proto.cpn_config_pb2 import CpnConfig
-<<<<<<< HEAD
 from proto.cpn_state_pb2 import CpnState
 from proto.system_state_pb2 import StateSummary
-=======
->>>>>>> af993a42
 
 import forch.constants as constants
 import forch.ping_manager
 
 from forch.utils import yaml_proto
 from forch.utils import proto_dict
-<<<<<<< HEAD
 from forch.utils import dict_proto
-=======
->>>>>>> af993a42
 
 LOGGER = logging.getLogger('cstate')
 
@@ -68,11 +62,7 @@
                 node_state_map[KEY_NODE_ATTRIBUTES] = attr_map
                 self._hosts_ip[node] = attr_map.cpn_ip
 
-<<<<<<< HEAD
             ping_interval = cpn_data.ping_interval if cpn_data.ping_interval else 60
-
-=======
->>>>>>> af993a42
             if not self._hosts_ip:
                 raise Exception('No CPN components defined in file')
 
