"""Processing faucet events"""

import copy
from datetime import datetime
import json
import logging
import time
import threading
from threading import RLock
from forch.proto.faucet_event_pb2 import StackTopoChange

# TODO: Clean up to use State enum
from forch.constants import \
    STATE_UP, STATE_INITIALIZING, STATE_DOWN, STATE_ACTIVE, \
    LINK_STATE_UP, LINK_STATE_BROKEN, LINK_STATE_ACTIVE

from forch.utils import dict_proto

from forch.proto.shared_constants_pb2 import State, LacpState
from forch.proto.system_state_pb2 import StateSummary

from forch.proto.dataplane_state_pb2 import DataplaneState
from forch.proto.host_path_pb2 import HostPath
from forch.proto.list_hosts_pb2 import HostList
from forch.proto.switch_state_pb2 import SwitchState

LOGGER = logging.getLogger('fstate')


def _dump_states(func):
    """Decorator to dump the current states after the states map is modified"""

    def _set_default(obj):
        if isinstance(obj, set):
            return list(obj)
        return obj

    def wrapped(self, *args, **kwargs):
        res = func(self, *args, **kwargs)
        with self.lock:
            LOGGER.debug(json.dumps(self.switch_states, default=_set_default))
        return res

    return wrapped


_RESTORE_METHODS = {'port': {}, 'dp': {}}

LINK_SUBKEY_FORMAT = '%s:%s'
LINK_KEY_FORMAT = '%s@%s'
FAUCET_STACK_STATE_BAD = 2
FAUCET_STACK_STATE_UP = 3
SWITCH_CONNECTED = "CONNECTED"
SWITCH_DOWN = "DOWN"

DP_ID = "dp_id"
PORTS = "ports"
PORT_STATE_COUNT = "change_count"
PORT_STATE_TS = "timestamp"
PORT_STATE_UP = "state_up"
PORT_STATE = "port_state"
LEARNED_MACS = "learned_macs"
MAC_LEARNING_SWITCH = "switches"
MAC_LEARNING_PORT = "port"
MAC_LEARNING_IP = "ip_address"
MAC_LEARNING_TS = "timestamp"
CONFIG_CHANGE_COUNT = "config_change_count"
SW_STATE = "switch_state"
SW_STATE_LAST_CHANGE = "switch_state_last_change"
SW_STATE_CHANGE_COUNT = "switch_state_change_count"
CONFIG_CHANGE_TYPE = "config_change_type"
CONFIG_CHANGE_TS = "config_change_timestamp"
LINK_STATE = "link_state"
TOPOLOGY_ENTRY = "topology"
TOPOLOGY_DPS = "dps"
TOPOLOGY_DPS_HASH = "dps_hash"
TOPOLOGY_CHANGE_COUNT = "topology_change_count"
TOPOLOGY_LAST_CHANGE = "topology_last_change"
LINKS_STATE = "links_state"
LINKS_GRAPH = "links_graph"
LINKS_HASH = "links_hash"
LINKS_CHANGE_COUNT = "links_change_count"
LINKS_LAST_CHANGE = "links_last_change"
TOPOLOGY_DP_MAP = "switches"
TOPOLOGY_LINK_MAP = "links"
TOPOLOGY_ROOT = "active_root"
DPS_CFG = "dps_config"
DPS_CFG_CHANGE_COUNT = "config_change_count"
DPS_CFG_CHANGE_TS = "config_change_timestamp"
EGRESS_STATE = "egress_state"
EGRESS_DETAIL = "egress_state_detail"
EGRESS_LAST_CHANGE = "egress_state_last_change"
EGRESS_LAST_UPDATE = "egress_state_last_update"
EGRESS_CHANGE_COUNT = "egress_state_change_count"
EGRESS_LINK_MAP = "links"


# pylint: disable=too-many-public-methods
class FaucetStateCollector:
    """Processing faucet events and store states in the map"""
    def __init__(self):
        self.switch_states = {}
        self.topo_state = {}
        self.learned_macs = {}
        self.faucet_config = {}
        self.lock = RLock()
        self._lock = threading.Lock()
        self.process_lag_state(time.time(), None, None, False)
        self._active_state = State.initializing
        self._is_state_restored = False
        self._state_restore_error = "Initializing"

    def set_active(self, active_state):
        """Set active state"""
        with self._lock:
            self._active_state = active_state

    def set_state_restored(self, is_restored, restore_error=None):
        """Set state restore result"""
        with self._lock:
            self._is_state_restored = is_restored
            self._state_restore_error = restore_error

    def _make_summary(self, state, detail):
        summary = StateSummary()
        summary.state = state
        summary.detail = detail
        return summary

    # pylint: disable=no-self-argument, protected-access, no-method-argument
    def _pre_check():
        def pre_check(func):
            def wrapped(self, *args, **kwargs):
                with self._lock:
                    if self._active_state == State.inactive:
                        detail = 'This controller is inactive. Please view peer controller.'
                        return self._make_summary(State.inactive, detail)
                    if self._active_state != State.active:
                        state_name = State.State.Name(self._active_state)
                        detail = f'This controller is {state_name}'
                        return self._make_summary(self._active_state, detail)
                    if not self._is_state_restored:
                        detail = f'State is not restored: {self._state_restore_error}'
                        return self._make_summary(State.broken, detail)
                    try:
                        return func(self, *args, **kwargs)
                    except Exception as e:
                        LOGGER.exception(e)
                        return self._make_summary(State.broken, str(e))
            return wrapped
        return pre_check

    # pylint: disable=no-self-argument
    def _register_restore_state_method(label_name, metric_name):
        def register(func):
            _RESTORE_METHODS[label_name][metric_name] = func
            return func
        return register

    def restore_states_from_metrics(self, metrics):
        """Restore internal states from prometheus metrics"""
        LOGGER.info('restoring internal state from metrics')
        current_time = time.time()
        for label_name, method_map in _RESTORE_METHODS.items():
            for metric_name, restore_method in method_map.items():
                if metric_name not in metrics:
                    LOGGER.warning("Metrics does not contain: %s", metric_name)
                    continue
                for sample in metrics[metric_name].samples:
                    switch = sample.labels['dp_name']
                    label = int(sample.labels.get(label_name, 0))
                    restore_method(self, current_time, switch, label, int(sample.value))
        self._restore_dataplane_state_from_metrics(metrics)
        self._restore_l2_learn_state_from_samples(metrics['learned_l2_port'].samples)
        return int(metrics['faucet_event_id'].samples[0].value)

    def _restore_l2_learn_state_from_samples(self, samples):
        timestamp = time.time()
        learned_ports = 0
        for sample in samples:
            dp_name = sample.labels['dp_name']
            port = int(sample.value)
            eth_src = sample.labels['eth_src']
            l3_src_ip = sample.labels['l3_src_ip']
            if port:
                self.process_port_learn(timestamp, dp_name, port, eth_src, l3_src_ip)
                learned_ports += 1
        if not learned_ports:
            LOGGER.info('No learned ports found.')
            return

    def _restore_dataplane_state_from_metrics(self, metrics):
        """Restores dataplane state from prometheus metrics. relies on STACK_STATE being restored"""
        link_graph, stack_root, dps, timestamp = [], "", {}, ""
        topo_map = self._get_topo_map(False)
        for key, status in topo_map.items():
            if status.get('link_state') in (LINK_STATE_ACTIVE, LINK_STATE_UP):
                item = self._topo_map_to_link_graph(key)
                if item:
                    link_graph.append(item)

        samples = metrics.get('faucet_stack_root_dpid').samples
        assert samples, 'no faucet_stack_root_dpid samples fount'

        # stack root from varz is dpid, need to convert to dp_name
        stack_root_id = samples[0].value
        stack_root = None

        for sample in metrics.get('dp_root_hop_port').samples:
            switch = sample.labels.get('dp_name')
            # convert dp_id to dp_name
            if stack_root_id == int(sample.labels.get('dp_id'), 16):
                stack_root = switch
            stack_dp = StackTopoChange.StackDp(root_hop_port=int(sample.value))
            dps[switch] = stack_dp

        timestamp = time.time()
        self._update_stack_topo_state(timestamp, link_graph, stack_root, dps)

    def _topo_map_to_link_graph(self, item):
        """Conver topo map item to a link map item"""
        # TODO: Use regex to validate key format
        dp_ports = item.split('@')
        linkobj = None
        assert len(dp_ports) == 2, "link key does not match expected format."
        dp_a, port_a = dp_ports[0].split(':')
        dp_z, port_z = dp_ports[1].split(':')
        key = "%s:%s-%s:%s" % (dp_a, port_a, dp_z, port_z)
        port_a = "Port "+port_a
        port_z = "Port "+port_z
        port_map = StackTopoChange.LinkPortMap(dp_a=dp_a, port_a=port_a, dp_z=dp_z, port_z=port_z)
        linkobj = StackTopoChange.StackLink(key=key, source=dp_a, target=dp_z, port_map=port_map)
        return linkobj

    @_pre_check()
    def get_dataplane_summary(self):
        """Get summary of dataplane"""
        dplane_state = self._get_dataplane_state()
        state_summary = self._make_summary(dplane_state.dataplane_state,
                                           dplane_state.dataplane_state_detail)
        state_summary.change_count = dplane_state.dataplane_state_change_count
        state_summary.last_change = dplane_state.dataplane_state_last_change
        return state_summary

    def _update_dataplane_detail(self, dplane_state):
        detail = []
        state = STATE_INITIALIZING

        egress = dplane_state.get('egress', {})
        egress_state = egress.get(EGRESS_STATE)
        egress_detail = egress.get(EGRESS_DETAIL)

        detail.append("egress: " + str(egress_detail))
        state = egress_state

        broken_sw = self._get_broken_switches(dplane_state)
        if broken_sw:
            state = State.broken
            detail.append("broken switches: " + str(broken_sw))

        broken_links = self._get_broken_links(dplane_state)
        if broken_links:
            state = State.broken
            detail.append("broken links: " + str(broken_links))

        dplane_state['dataplane_state'] = state
        dplane_state['dataplane_state_detail'] = "; ".join(detail)

    @_pre_check()
    def get_dataplane_state(self):
        """get the topology state"""
        return self._get_dataplane_state()

    def _get_dataplane_state(self):
        """get the topology state impl"""
        dplane_state = {}
        change_count = 0
        last_change = '#n/a'  # Clevery chosen to be sorted less than timestamp.

        switch_map = self._get_switch_map()
        dplane_state['switch'] = switch_map
        change_count += switch_map.get(SW_STATE_CHANGE_COUNT, 0)
        last_change = max(last_change, switch_map.get(SW_STATE_LAST_CHANGE, ''))

        stack_topo = self._get_stack_topo()
        dplane_state['stack'] = stack_topo
        change_count += stack_topo.get(LINKS_CHANGE_COUNT, 0)
        last_change = max(last_change, stack_topo.get(LINKS_LAST_CHANGE, ''))

        egress_state = dplane_state.setdefault('egress', {})
        self._fill_egress_state(egress_state)
        change_count += egress_state.get(EGRESS_CHANGE_COUNT, 0)
        last_change = max(last_change, egress_state.get(EGRESS_LAST_CHANGE, ''))

        self._update_dataplane_detail(dplane_state)
        dplane_state['dataplane_state_change_count'] = change_count
        dplane_state['dataplane_state_last_change'] = last_change

        return dict_proto(dplane_state, DataplaneState)

    def _get_broken_switches(self, dplane_state):
        broken_sw = []
        sw_map = dplane_state.get('switch', {}).get(TOPOLOGY_DP_MAP, {})
        for switch, state in sw_map.items():
            if state.get(SW_STATE) == STATE_DOWN:
                broken_sw.append(switch)
        return broken_sw

    def _get_broken_links(self, dplane_state):
        broken_links = []
        link_map = dplane_state.get('stack', {}).get(TOPOLOGY_LINK_MAP, {})
        for link, link_obj in link_map.items():
            if link_obj.get(LINK_STATE) not in {STATE_ACTIVE, STATE_UP}:
                broken_links.append(link)
        broken_links.sort()
        return broken_links

    @_pre_check()
    def get_switch_summary(self):
        """Get summary of switch state"""
        switch_state = self._get_switch_state(None, None)
        state_summary = StateSummary()
        state_summary.state = switch_state.switch_state
        state_summary.detail = switch_state.switch_state_detail
        state_summary.change_count = switch_state.switch_state_change_count
        state_summary.last_change = switch_state.switch_state_last_change
        return state_summary

    def _augment_mac_urls(self, url_base, switch_data):
        if url_base:
            for mac, mac_data in switch_data.get('access_port_macs', {}).items():
                mac_data['url'] = f"{url_base}/?list_hosts?eth_src={mac}"

    @_pre_check()
    def get_switch_state(self, switch, port, url_base=None):
        """get a set of all switches"""
        return self._get_switch_state(switch, port, url_base)

    def _get_switch_state(self, switch, port, url_base=None):
        """Get switch state impl"""
        switches_data = {}
        broken = []
        change_count = 0
        last_change = '#n/a'  # Clevery chosen to be sorted less than timestamp.
        for switch_name in self.switch_states:
            switch_data = self._get_switch(switch_name, port)
            switches_data[switch_name] = switch_data
            change_count += switch_data.get(SW_STATE_CHANGE_COUNT, 0)
            last_change = max(last_change, switch_data.get(SW_STATE_LAST_CHANGE, ''))
            if switch_data[SW_STATE] != STATE_ACTIVE:
                broken.append(switch_name)
            self._augment_mac_urls(url_base, switch_data)

        if not self.switch_states:
            switch_state = State.broken
            state_detail = 'No switches connected'
        elif broken:
            switch_state = State.broken
            state_detail = 'Switches in broken state: ' + ', '.join(broken)
        else:
            switch_state = State.healthy
            state_detail = None

        result = {
            'switch_state': switch_state,
            'switch_state_detail': state_detail,
            'switch_state_change_count': change_count,
            'switch_state_last_change': last_change,
            'switches': switches_data
        }

        if switch:
            result['switches'] = {switch: switches_data[switch]}
            result['switches_restrict'] = switch

        return dict_proto(result, SwitchState)

    def cleanup(self):
        """Clean up internal data"""
        with self.lock:
            self.learned_macs.clear()
            for switch_data in self.switch_states.values():
                switch_data.get(LEARNED_MACS, set()).clear()

    def _fill_egress_state(self, target_obj):
        """Return egress state obj"""
        with self.lock:
            egress_obj = self.topo_state.get('egress', {})
            target_obj[EGRESS_STATE] = State.State.Name(egress_obj.get(EGRESS_STATE))
            target_obj[EGRESS_DETAIL] = egress_obj.get(EGRESS_DETAIL)
            target_obj[EGRESS_LAST_UPDATE] = egress_obj.get(EGRESS_LAST_UPDATE)
            target_obj[EGRESS_LAST_CHANGE] = egress_obj.get(EGRESS_LAST_CHANGE)
            target_obj[EGRESS_CHANGE_COUNT] = egress_obj.get(EGRESS_CHANGE_COUNT)
            target_obj[TOPOLOGY_ROOT] = self.topo_state.get(TOPOLOGY_ROOT)
            target_obj[EGRESS_LINK_MAP] = copy.deepcopy(egress_obj.get(EGRESS_LINK_MAP))

    def _get_switch_map(self):
        """returns switch map for topology overview"""
        switch_map = {}
        switch_map_obj = {}
        if not self.switch_states:
            return {}
        change_count = 0
        last_change = '#n/a'  # Clevery chosen to be sorted less than timestamp.
        with self.lock:
            for switch, switch_state in self.switch_states.items():
                switch_map[switch] = {}
                current_state = switch_state.get(SW_STATE)
                change_count += switch_state.get(SW_STATE_CHANGE_COUNT, 0)
                last_change = max(last_change, switch_state.get(SW_STATE_LAST_CHANGE, ''))
                if not current_state:
                    switch_map[switch][SW_STATE] = None
                elif current_state == SWITCH_CONNECTED:
                    switch_map[switch][SW_STATE] = STATE_ACTIVE
                else:
                    switch_map[switch][SW_STATE] = STATE_DOWN
            switch_map_obj[TOPOLOGY_DP_MAP] = switch_map
            switch_map_obj[SW_STATE_CHANGE_COUNT] = change_count
            switch_map_obj[SW_STATE_LAST_CHANGE] = last_change
            return switch_map_obj

    def _get_switch(self, switch_name, port):
        """lock protect get_switch_raw"""
        with self.lock:
            return self._get_switch_raw(switch_name, port)

    def _get_switch_config(self, switch_name):
        dps_configs = {str(x): x for x in self.faucet_config[DPS_CFG]}
        if switch_name not in dps_configs:
            raise Exception(f'Missing switch configuration for {switch_name}')
        return dps_configs[switch_name]

    def _get_switch_raw(self, switch_name, port):
        """get switches state"""
        switch_map = {}

        # filling switch attributes
        switch_states = self.switch_states.get(switch_name)
        attributes_map = switch_map.setdefault("attributes", {})
        switch_config = self._get_switch_config(switch_name)
        attributes_map["dp_id"] = switch_config.dp_id

        # filling switch dynamics
        switch_map["restart_type_event_count"] = switch_states.get(CONFIG_CHANGE_COUNT)
        switch_map["restart_type"] = switch_states.get(CONFIG_CHANGE_TYPE)
        switch_map["restart_type_last_change"] = switch_states.get(CONFIG_CHANGE_TS)

        if switch_states.get(SW_STATE) == SWITCH_CONNECTED:
            switch_map[SW_STATE] = STATE_ACTIVE
        else:
            switch_map[SW_STATE] = STATE_DOWN
        switch_map[SW_STATE_LAST_CHANGE] = switch_states.get(SW_STATE_LAST_CHANGE, '')
        switch_map[SW_STATE_CHANGE_COUNT] = switch_states.get(SW_STATE_CHANGE_COUNT, 0)

        # filling port information
        switch_port_map = switch_map.setdefault('ports', {})
        if port:
            port = int(port)
            switch_port_map[port] = self._get_port_state(switch_name, port)
            switch_map['ports_restrict'] = port
        else:
            for port_id in switch_states.get(PORTS, {}):
                switch_port_map[port_id] = self._get_port_state(switch_name, port_id)

        self._fill_learned_macs(switch_name, switch_map)
        self._fill_path_to_root(switch_name, switch_map)

        return switch_map

    def _get_port_state(self, switch: str, port: int):
        """Get port state"""
        # port attributes
        if port not in self.switch_states.get(str(switch), {}).get(PORTS, {}):
            return None
        port_states = self.switch_states[str(switch)][PORTS][port]
        port_map = {}
        port_attr = self._get_port_attributes(switch, port)
        switch_port_attributes_map = port_map.setdefault("attributes", {})
        switch_port_attributes_map["description"] = port_attr.get('description')
        switch_port_attributes_map["port_type"] = port_attr.get('type')
        switch_port_attributes_map["stack_peer_switch"] = str(port_attr.get('peer_switch'))
        peer_port = port_attr.get('peer_port')
        peer_port_number = peer_port.number if peer_port else None
        switch_port_attributes_map["stack_peer_port"] = peer_port_number

        # port dynamics
        if PORT_STATE_UP in port_states:
            port_up = port_states[PORT_STATE_UP]
            port_map[PORT_STATE] = STATE_UP if port_up else STATE_DOWN
        else:
            port_map[PORT_STATE] = None
        port_map["state_last_change"] = port_states.get(PORT_STATE_TS)
        port_map["state_change_count"] = port_states.get(PORT_STATE_COUNT)

        return port_map

    def _fill_learned_macs(self, switch_name, switch_map):
        """fills learned macs"""
        switch_states = self.switch_states.get(str(switch_name), {})
        for mac in switch_states.get(LEARNED_MACS, set()):
            mac_states = self.learned_macs.get(mac, {})
            learned_switch = mac_states.get(MAC_LEARNING_SWITCH, {}).get(switch_name, {})
            learned_port = learned_switch.get(MAC_LEARNING_PORT, None)
            if not learned_port:
                continue

            port_attr = self._get_port_attributes(switch_name, learned_port)
            if not port_attr:
                continue

            switch_learned_mac_map = None
            port_type = port_attr['type']
            if port_type == 'access':
                switch_learned_mac_map = switch_map.setdefault('access_port_macs', {})
            elif port_type == 'stack':
                switch_learned_mac_map = switch_map.setdefault('stacking_port_macs', {})
            elif port_type == 'egress':
                switch_learned_mac_map = switch_map.setdefault('egress_port_macs', {})
            else:
                raise Exception('Unknown port type %s' % port_type)

            mac_map = switch_learned_mac_map.setdefault(mac, {})
            mac_map["ip_address"] = mac_states.get(MAC_LEARNING_IP, None)
            mac_map["port"] = learned_port
            mac_map["timestamp"] = learned_switch.get(MAC_LEARNING_TS, None)

    def _fill_path_to_root(self, switch_name, switch_map):
        """populate path to root for switch_state"""
        switch_map["root_path"] = self.get_switch_egress_path(switch_name)

    @staticmethod
    def _make_key(start_dp, start_port, peer_dp, peer_port):
        subkey1 = LINK_SUBKEY_FORMAT % (start_dp, start_port)
        subkey2 = LINK_SUBKEY_FORMAT % (peer_dp, peer_port)
        return LINK_KEY_FORMAT % ((subkey1, subkey2) if subkey1 < subkey2 else (subkey2, subkey1))

    def _get_topo_map(self, check_active=True):
        topo_map = {}
        dps_objs = self.faucet_config.get(DPS_CFG)
        if not dps_objs:
            return None
        for local_dp in dps_objs:
            for local_port, iface_obj in local_dp.interfaces.items():
                if 'stack' not in iface_obj:
                    continue
                peer_dp = iface_obj['stack']['dp']
                peer_port = iface_obj['stack']['port'].number
                if peer_dp and peer_port:
                    key = self._make_key(local_dp, local_port, peer_dp, peer_port)
                    if key not in topo_map:
                        if check_active:
                            state = self._get_link_state(local_dp, local_port, peer_dp, peer_port)
                        else:
                            state = self._get_base_link_state(local_dp, local_port)
                        topo_map.setdefault(key, {})[LINK_STATE] = state
        return topo_map

    def _get_link_state(self, local_dp, local_port, peer_dp, peer_port):
        local_dp = str(local_dp)
        local_port = int(local_port)
        peer_dp = str(peer_dp)
        peer_port = int(peer_port)
        dps = self.topo_state.get(TOPOLOGY_DPS, {})
        if (dps[local_dp].root_hop_port == local_port or
                dps[peer_dp].root_hop_port == peer_port):
            return LINK_STATE_ACTIVE
        return self._get_base_link_state(local_dp, local_port)

    def _get_base_link_state(self, local_dp, local_port):
        local_dp = str(local_dp)
        local_port = int(local_port)
        dp_state = self.topo_state.setdefault(LINKS_STATE, {}).setdefault(local_dp, {})
        port_state = dp_state.setdefault(local_port, {}).get('state')
        if port_state == FAUCET_STACK_STATE_UP:
            return LINK_STATE_UP
        if port_state == FAUCET_STACK_STATE_BAD:
            return LINK_STATE_BROKEN
        return STATE_DOWN

    def _get_stack_topo(self):
        """Returns formatted topology object"""
        with self.lock:
            dps = self.topo_state.get(TOPOLOGY_DPS, {})
            if not dps:
                return {}
            topo_map_obj = {}
            topo_map_obj[TOPOLOGY_LINK_MAP] = self._get_topo_map()
            topo_map_obj[LINKS_CHANGE_COUNT] = self.topo_state.get(LINKS_CHANGE_COUNT, 0)
            topo_map_obj[LINKS_LAST_CHANGE] = self.topo_state.get(LINKS_LAST_CHANGE)
        return topo_map_obj

    def _is_port_up(self, switch, port):
        """Check if port is up"""
        with self.lock:
            return self.switch_states.get(str(switch), {})\
                    .get(PORTS, {}).get(port, {}).get('state_up', False)

    def get_active_egress_path(self, src_mac):
        """Given a MAC address return active route to egress."""
        src_switch, src_port = self._get_access_switch(src_mac)
        if not src_switch or not src_port:
            return self._make_summary(
                State.broken, f'Device {src_mac} is not connected to access switch')
        egress_path_state = self.get_switch_egress_path(src_switch, src_port)
        egress_path = egress_path_state.get('path')
        if egress_path:
            return dict_proto({
                'src_ip': self.learned_macs.get(src_mac, {}).get(MAC_LEARNING_IP),
                'path': egress_path
            }, HostPath)
        return self._make_summary(
            egress_path_state['path_state'], egress_path_state['path_state_detail'])

    def get_switch_egress_path(self, src_switch, src_port=None):
        """"Returns path to egress from given switch. Appends ingress port to first hop if given"""
        with self.lock:
            link_list = self.topo_state.get(LINKS_GRAPH)
            dps = self.topo_state.get(TOPOLOGY_DPS)

            if link_list is None or dps is None:
                return {
                    'path_state': State.broken,
                    'path_state_detail': 'Missing topology dps or links'
                }
            if not link_list or not dps:
                return {
                    'path_state': State.broken,
                    'path_state_detail': 'No active links available'
                }

            hop = {'switch': src_switch}
            path = []

            if src_port:
                hop['in'] = src_port

            while hop:
                next_hop = {}
                hop_switch = hop['switch']
                egress_port = dps[hop_switch].root_hop_port

                if egress_port:
                    hop['out'] = egress_port
                    for link_map in link_list:
                        if not link_map:
                            continue
                        sw_1, port_1, sw_2, port_2 = \
                                FaucetStateCollector.get_endpoints_from_link(link_map)
                        if hop_switch == sw_1 and egress_port == port_1:
                            next_hop['switch'] = sw_2
                            next_hop['in'] = port_2
                            break
                        if hop_switch == sw_2 and egress_port == port_2:
                            next_hop['switch'] = sw_1
                            next_hop['in'] = port_1
                            break
                    path.append(hop)
                elif hop_switch == self.topo_state.get(TOPOLOGY_ROOT):
                    hop['out'] = self._get_egress_port(hop_switch)
                    path.append(hop)
                    break
                hop = next_hop

            if hop:
                return {'path_state': State.healthy, 'path': path}

            return {
                'path_state': State.broken,
                'path_state_detail': 'No path to root found'
            }

    def _get_host_path(self, src_mac, dst_mac):
        src_switch, src_port = self._get_access_switch(src_mac)
        dst_switch, dst_port = self._get_access_switch(dst_mac)
        switch_map = self.learned_macs[dst_mac][MAC_LEARNING_SWITCH]

        path = []
        current_switch = src_switch
        max_hops = 5
        while max_hops > 0:
            if current_switch not in switch_map:
                raise Exception('No route to host at %s' % current_switch)
            out_port = switch_map[current_switch][MAC_LEARNING_PORT]
            hop = {'switch': current_switch, 'in': src_port, 'out': out_port}
            path.append(hop)
            if current_switch == dst_switch:
                break
            link = self._get_port_attributes(current_switch, out_port)
            current_switch = str(link['peer_switch'])
            src_port = link['peer_port'].number
            max_hops -= 1

        if not max_hops:
            raise Exception('Forwarding loop detected: %s' % path)

        assert out_port == dst_port, 'last output port does not match destination port'

        return path

    @_pre_check()
    def get_host_path(self, src_mac, dst_mac, to_egress):
        """Given two MAC addresses in the core network, find the active path between them"""
        if not src_mac:
            return self._make_summary(
                State.broken, 'Empty eth_src. Please use list_hosts to get a list of hosts')

        if not dst_mac and not to_egress:
            return self._make_summary(
                State.broken, 'Empty eth_dst. Use list_hosts, or set to_egress=true')

        if src_mac not in self.learned_macs or dst_mac and dst_mac not in self.learned_macs:
            error_msg = 'MAC address cannot be found. Please use list_hosts to get a list of hosts'
            return self._make_summary(State.broken, error_msg)

        if to_egress:
            return self.get_active_egress_path(src_mac)

        res = {
            'src_ip': self.learned_macs[src_mac].get(MAC_LEARNING_IP),
            'dst_ip': self.learned_macs[dst_mac].get(MAC_LEARNING_IP),
            'path': self._get_host_path(src_mac, dst_mac)
        }

        return dict_proto(res, HostPath)

    @_dump_states
    @_register_restore_state_method(label_name='port', metric_name='port_status')
    def process_port_state(self, timestamp, name, port, state):
        """process port state event"""
        with self.lock:
            port_table = self.switch_states\
                .setdefault(name, {})\
                .setdefault(PORTS, {})\
                .setdefault(port, {})

            port_table[PORT_STATE_UP] = state
            port_table[PORT_STATE_TS] = datetime.fromtimestamp(timestamp).isoformat()
            port_table[PORT_STATE_COUNT] = port_table.setdefault(PORT_STATE_COUNT, 0) + 1

    @_dump_states
    @_register_restore_state_method(label_name='port', metric_name='port_lacp_state')
    def process_lag_state(self, timestamp, name, port, lacp_state):
        """Process a lag state change"""
        with self.lock:
            egress_state = self.topo_state.setdefault('egress', {})
            # varz return float. Need to convert to int
            lacp_state = int(lacp_state)
            links = egress_state.setdefault(EGRESS_LINK_MAP, {})
            key = '%s:%s' % (name, port)
            if lacp_state == LacpState.none and key not in links:
                return

            lacp_state = LacpState.LacpState.Name(lacp_state)
            link = links.setdefault(key, {})
            if not link or link.get(LINK_STATE) != lacp_state:
                link[LINK_STATE] = lacp_state

<<<<<<< HEAD
            links_status = set()
            egress_name = None
            for key, status in links.items():
                links_status.add(LacpState.LacpState.Value(status.get(LINK_STATE)))
                if status.get(LINK_STATE) == LacpState.LacpState.Name(LacpState.active):
                    egress_name = key
                if status.get(LINK_STATE) == LacpState.LacpState.Name(LacpState.down):
                    link_down = key

            if links_status == set([LacpState.active, LacpState.up]):
                state = State.healthy
            elif links_status == set([LacpState.active, LacpState.down]):
                state = State.damaged
            else:
                state = State.broken

            old_state = egress_state.get(EGRESS_STATE)
            old_name = egress_state.get(EGRESS_DETAIL)
            if old_name:
                old_name = old_name.split(',')[0]
            egress_state[EGRESS_LAST_UPDATE] = datetime.fromtimestamp(timestamp).isoformat()
            if state != old_state or egress_name != old_name:
                change_count = egress_state.get(EGRESS_CHANGE_COUNT, 0) + 1
                LOGGER.info('lag_state #%d %s, %s -> %s, %s -> %s',
                            change_count, name, old_state, state, old_name, egress_name)
                egress_state[EGRESS_STATE] = state
                egress_postfix = ", %s down" % (link_down) if state == State.damaged else ""
                egress_state[EGRESS_DETAIL] = egress_name + egress_postfix
=======
            state, egress_detail = self._get_egress_state_detail(links)

            old_state = egress_state.get(EGRESS_STATE)
            old_detail = egress_state.get(EGRESS_DETAIL)
            egress_state[EGRESS_LAST_UPDATE] = datetime.fromtimestamp(timestamp).isoformat()
            if state != old_state or egress_detail != old_detail:
                change_count = egress_state.get(EGRESS_CHANGE_COUNT, 0) + 1
                LOGGER.info('lag_state #%d %s, %s -> %s, %s -> %s',
                            change_count, name, old_state, state, old_detail, egress_detail)
                egress_state[EGRESS_STATE] = state
                egress_state[EGRESS_DETAIL] = egress_detail
>>>>>>> c634b8f9
                egress_state[EGRESS_LAST_CHANGE] = datetime.fromtimestamp(timestamp).isoformat()
                egress_state[EGRESS_CHANGE_COUNT] = change_count

    def _get_egress_state_detail(self, links):
        links_status = set()
        egress_name = ""
        for key, status in links.items():
            links_status.add(LacpState.LacpState.Value(status.get(LINK_STATE)))
            if status.get(LINK_STATE) == LacpState.LacpState.Name(LacpState.active):
                egress_name = key
            if status.get(LINK_STATE) == LacpState.LacpState.Name(LacpState.down):
                link_down = key
        if links_status == set([LacpState.active, LacpState.up]):
            state = State.healthy
        elif links_status == set([LacpState.active, LacpState.down]):
            state = State.damaged
        else:
            state = State.broken
        egress_postfix = ", %s down" % (link_down) if state == State.damaged else ""
        if state == State.broken:
            egress_detail = "All links down"
        else:
            egress_detail = egress_name + egress_postfix
        return state, egress_detail

    @_dump_states
    # pylint: disable=too-many-arguments
    def process_port_learn(self, timestamp, name, port, mac, ip_addr):
        """process port learn event"""
        with self.lock:
            mac_entry = self.learned_macs.setdefault(mac, {})
            mac_entry[MAC_LEARNING_IP] = ip_addr

            mac_switches = mac_entry.setdefault(MAC_LEARNING_SWITCH, {})
            learning_switch = mac_switches.setdefault(name, {})
            learning_switch[MAC_LEARNING_PORT] = port
            learning_switch[MAC_LEARNING_TS] = datetime.fromtimestamp(timestamp).isoformat()

            # update per switch mac table
            self.switch_states\
                .setdefault(name, {})\
                .setdefault(LEARNED_MACS, set())\
                .add(mac)

            LOGGER.info('Learned %s at %s:%s as %s', mac, name, port, ip_addr)

    @_dump_states
    def process_dp_config_change(self, timestamp, dp_name, restart_type, dp_id):
        """process config change event"""
        with self.lock:
            # No dp_id (or 0) indicates that this is system-wide, not for a given switch.
            if not dp_id:
                return

            dp_state = self.switch_states.setdefault(dp_name, {})

            change_count = dp_state.get(CONFIG_CHANGE_COUNT, 0) + 1
            LOGGER.info('dp_config #%d %s change type %s', change_count, dp_id, restart_type)
            dp_state[DP_ID] = dp_id
            dp_state[CONFIG_CHANGE_TYPE] = restart_type
            dp_state[CONFIG_CHANGE_TS] = datetime.fromtimestamp(timestamp).isoformat()
            dp_state[CONFIG_CHANGE_COUNT] = change_count

    @_dump_states
    @_register_restore_state_method(label_name='dp', metric_name='dp_status')
    def process_dp_change(self, timestamp, dp_name, _, connected):
        """process dp_change to get dp state"""
        with self.lock:
            if not dp_name:
                return
            dp_state = self.switch_states.setdefault(dp_name, {})
            new_state = SWITCH_CONNECTED if connected else SWITCH_DOWN
            if dp_state.get(SW_STATE) != new_state:
                change_count = dp_state.get(SW_STATE_CHANGE_COUNT, 0) + 1
                LOGGER.info('dp_change #%d %s, %s -> %s', change_count, dp_name,
                            dp_state.get(SW_STATE), new_state)
                dp_state[SW_STATE] = new_state
                dp_state[SW_STATE_LAST_CHANGE] = datetime.fromtimestamp(timestamp).isoformat()
                dp_state[SW_STATE_CHANGE_COUNT] = change_count

    @_dump_states
    def process_dataplane_config_change(self, timestamp, dps_config):
        """Handle config data sent through event channel """
        with self.lock:
            cfg_state = self.faucet_config
            change_count = cfg_state.get(DPS_CFG_CHANGE_COUNT, 0) + 1
            LOGGER.info('dataplane_config #%d change: %r', change_count, dps_config)
            cfg_state[DPS_CFG] = dps_config
            cfg_state[DPS_CFG_CHANGE_TS] = datetime.fromtimestamp(timestamp).isoformat()
            cfg_state[DPS_CFG_CHANGE_COUNT] = change_count

    @_dump_states
    @_register_restore_state_method(label_name='port', metric_name='port_stack_state')
    def process_stack_state(self, timestamp, dp_name, port, new_state):
        """Process a stack link state change"""
        with self.lock:
            links_state = self.topo_state.setdefault(LINKS_STATE, {})
            port_state = links_state.setdefault(dp_name, {}).setdefault(port, {})
            if port_state.get('state') != new_state:
                port_state['state'] = new_state
                link_change_count = self._update_stack_links_stats(timestamp)
                LOGGER.info('stack_state_links #%d %s:%d is now %s', link_change_count,
                            dp_name, port, new_state)

    @_dump_states
    def process_stack_topo_change_event(self, topo_change):
        """Process stack topology change event"""
        link_graph = topo_change.graph.links
        stack_root = topo_change.stack_root
        dps = topo_change.dps
        timestamp = topo_change.timestamp
        self._update_stack_topo_state(timestamp, link_graph, stack_root, dps)

    def _update_stack_topo_state(self, timestamp, link_graph, stack_root, dps):
        """Update topo_state with stack topology information"""
        topo_state = self.topo_state
        with self.lock:
            links_hash = str(link_graph)
            if topo_state.get(LINKS_HASH) != links_hash:
                topo_state[LINKS_GRAPH] = link_graph
                topo_state[LINKS_HASH] = links_hash
                link_change_count = self._update_stack_links_stats(timestamp)
                graph_links = [link.key for link in link_graph]
                graph_links.sort()
                LOGGER.info('stack_state_links #%d links: %s', link_change_count, graph_links)

            msg_str = "root %s: %s" % (stack_root, self._list_root_hops(dps))
            prev_msg = topo_state.get(TOPOLOGY_DPS_HASH)
            if prev_msg != msg_str:
                topo_change_count = topo_state.get(TOPOLOGY_CHANGE_COUNT, 0) + 1
                LOGGER.info('stack_topo_change #%d to %s', topo_change_count, msg_str)
                topo_state[TOPOLOGY_ROOT] = stack_root
                topo_state[TOPOLOGY_DPS] = dps
                topo_state[TOPOLOGY_DPS_HASH] = msg_str
                topo_state[TOPOLOGY_CHANGE_COUNT] = topo_change_count
                topo_state[TOPOLOGY_LAST_CHANGE] = datetime.fromtimestamp(timestamp).isoformat()

    def _list_root_hops(self, dps):
        root_hops = ['%s:%d' % (dp, dps[dp].root_hop_port) for dp in dps]
        root_hops.sort()
        return root_hops

    def _update_stack_links_stats(self, timestamp):
        link_change_count = self.topo_state.get(LINKS_CHANGE_COUNT, 0) + 1
        self.topo_state[LINKS_CHANGE_COUNT] = link_change_count
        self.topo_state[LINKS_LAST_CHANGE] = datetime.fromtimestamp(timestamp).isoformat()
        return link_change_count

    @staticmethod
    def get_endpoints_from_link(link_map):
        """Get the the pair of switch and port for a link"""
        from_sw = link_map.port_map.dp_a
        from_port = int(link_map.port_map.port_a[5:])
        to_sw = link_map.port_map.dp_z
        to_port = int(link_map.port_map.port_z[5:])

        return from_sw, from_port, to_sw, to_port

    def _get_access_switch(self, mac):
        """Get access switch and port for a given MAC"""
        learned_switches = self.learned_macs.get(mac, {}).get(MAC_LEARNING_SWITCH)

        for switch, port_map in learned_switches.items():
            port = port_map[MAC_LEARNING_PORT]
            port_attr = self._get_port_attributes(switch, port)
            if port_attr.get('type') == 'access':
                return switch, port
        return None, None

    @_pre_check()
    def get_host_summary(self):
        """Get a summary of the learned hosts"""
        with self.lock:
            num_hosts = len(self.learned_macs)
        return self._make_summary(State.healthy, f'{num_hosts} learned host MACs')

    @_pre_check()
    def get_list_hosts(self, url_base, src_mac):
        """Get access devices"""
        host_macs = {}
        if src_mac and src_mac not in self.learned_macs:
            error_msg = 'MAC address cannot be found. Please use list_hosts to get a list of hosts'
            return self._make_summary(State.broken, error_msg)
        for mac, mac_state in self.learned_macs.items():
            if mac == src_mac:
                continue
            switch, port = self._get_access_switch(mac)
            if not switch or not port:
                continue
            mac_deets = host_macs.setdefault(mac, {})
            mac_deets['switch'] = switch
            mac_deets['port'] = port
            mac_deets['host_ip'] = mac_state.get(MAC_LEARNING_IP)

            if src_mac:
                url = f"{url_base}/?host_path?eth_src={src_mac}&eth_dst={mac}"
            else:
                url = f"{url_base}/?list_hosts?eth_src={mac}"
            mac_deets['url'] = url

        key = 'eth_dsts' if src_mac else 'eth_srcs'
        egress_url = f"{url_base}?host_path?eth_src={src_mac}&to_egress=true" if src_mac else None
        return dict_proto({
            key: host_macs,
            'egress_url': egress_url,
        }, HostList)

    def _get_port_attributes(self, switch, port):
        """Get the attributes of a port: description, type, peer_switch, peer_port"""
        cfg_switch = self._get_switch_config(switch)
        ret_attr = {}
        port = int(port)
        if port in cfg_switch.interfaces:
            port_info = cfg_switch.interfaces[port]
            assert port_info, 'missing port_info'
            ret_attr['description'] = port_info.get('description')
            if 'stack' in port_info:
                ret_attr['type'] = 'stack'
                ret_attr['peer_switch'] = port_info['stack']['dp']
                ret_attr['peer_port'] = port_info['stack']['port']
                return ret_attr

            if 'loop_protect_external' in port_info:
                ret_attr['type'] = 'egress'
                return ret_attr

            ret_attr['type'] = 'access'
            return ret_attr

        for port_range, port_info in cfg_switch.interface_ranges.items():
            start_port = int(port_range.split('-')[0])
            end_port = int(port_range.split('-')[1])
            if start_port <= int(port) <= end_port:
                ret_attr['description'] = port_info.get('description')
                ret_attr['type'] = 'access'
                return ret_attr
        raise Exception(f'No valid port classificaiton for {switch}:{port}')

    def _get_egress_port(self, switch):
        """Get egress port of a switch"""
        for port in self.switch_states[switch][PORTS]:
            port_attr = self._get_port_attributes(switch, port)
            if port_attr.get('type') == 'egress':
                return port
        return None<|MERGE_RESOLUTION|>--- conflicted
+++ resolved
@@ -755,36 +755,6 @@
             if not link or link.get(LINK_STATE) != lacp_state:
                 link[LINK_STATE] = lacp_state
 
-<<<<<<< HEAD
-            links_status = set()
-            egress_name = None
-            for key, status in links.items():
-                links_status.add(LacpState.LacpState.Value(status.get(LINK_STATE)))
-                if status.get(LINK_STATE) == LacpState.LacpState.Name(LacpState.active):
-                    egress_name = key
-                if status.get(LINK_STATE) == LacpState.LacpState.Name(LacpState.down):
-                    link_down = key
-
-            if links_status == set([LacpState.active, LacpState.up]):
-                state = State.healthy
-            elif links_status == set([LacpState.active, LacpState.down]):
-                state = State.damaged
-            else:
-                state = State.broken
-
-            old_state = egress_state.get(EGRESS_STATE)
-            old_name = egress_state.get(EGRESS_DETAIL)
-            if old_name:
-                old_name = old_name.split(',')[0]
-            egress_state[EGRESS_LAST_UPDATE] = datetime.fromtimestamp(timestamp).isoformat()
-            if state != old_state or egress_name != old_name:
-                change_count = egress_state.get(EGRESS_CHANGE_COUNT, 0) + 1
-                LOGGER.info('lag_state #%d %s, %s -> %s, %s -> %s',
-                            change_count, name, old_state, state, old_name, egress_name)
-                egress_state[EGRESS_STATE] = state
-                egress_postfix = ", %s down" % (link_down) if state == State.damaged else ""
-                egress_state[EGRESS_DETAIL] = egress_name + egress_postfix
-=======
             state, egress_detail = self._get_egress_state_detail(links)
 
             old_state = egress_state.get(EGRESS_STATE)
@@ -796,7 +766,6 @@
                             change_count, name, old_state, state, old_detail, egress_detail)
                 egress_state[EGRESS_STATE] = state
                 egress_state[EGRESS_DETAIL] = egress_detail
->>>>>>> c634b8f9
                 egress_state[EGRESS_LAST_CHANGE] = datetime.fromtimestamp(timestamp).isoformat()
                 egress_state[EGRESS_CHANGE_COUNT] = change_count
 
