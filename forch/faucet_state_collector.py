--- conflicted
+++ resolved
@@ -678,12 +678,8 @@
             cfg_state[DPS_CFG_CHANGE_TS] = datetime.fromtimestamp(timestamp).isoformat()
             cfg_state[DPS_CFG_CHANGE_COUNT] = change_count
 
-<<<<<<< HEAD
-    @dump_states
-    @_register_restore_port_method(method_type='port', metric_name='port_stack_state')
-=======
     @_dump_states
->>>>>>> 3c57b778
+    @_register_restore_state_method(label_name='port', metric_name='port_stack_state')
     def process_stack_state(self, timestamp, dp_name, port, new_state):
         """Process a stack link state change"""
         with self.lock:
