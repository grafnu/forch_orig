--- conflicted
+++ resolved
@@ -171,12 +171,7 @@
                     label = int(sample.labels.get(label_name, 0))
                     restore_method(self, current_time, switch, label, int(sample.value))
         self._restore_dataplane_state_from_metrics(metrics)
-<<<<<<< HEAD
-        if 'l2_learn' in metrics:
-            self._restore_l2_learn_state_from_samples(metrics['l2_learn'].samples)
-=======
         self._restore_l2_learn_state_from_samples(metrics['learned_l2_port'].samples)
->>>>>>> 018883d5
         return int(metrics['faucet_event_id'].samples[0].value)
 
     def _restore_l2_learn_state_from_samples(self, samples):
