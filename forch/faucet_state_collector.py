"""Processing faucet events"""

import copy
from datetime import datetime
import json
import logging
import time
import threading
from threading import RLock

# TODO: Clean up to use State enum
from forch.constants import \
    STATE_UP, STATE_INITIALIZING, STATE_BROKEN, STATE_DOWN, STATE_ACTIVE

from forch.utils import dict_proto

from forch.proto.shared_constants_pb2 import State
from forch.proto.system_state_pb2 import StateSummary

from forch.proto.dataplane_state_pb2 import DataplaneState
from forch.proto.host_path_pb2 import HostPath
from forch.proto.list_hosts_pb2 import HostList
from forch.proto.switch_state_pb2 import SwitchState

LOGGER = logging.getLogger('fstate')
LINK_SUBKEY_FORMAT = '%s:%s'
LINK_KEY_FORMAT = '%s@%s'


def _dump_states(func):
    """Decorator to dump the current states after the states map is modified"""

    def _set_default(obj):
        if isinstance(obj, set):
            return list(obj)
        return obj

    def wrapped(self, *args, **kwargs):
        res = func(self, *args, **kwargs)
        with self.lock:
            LOGGER.debug(json.dumps(self.switch_states, default=_set_default))
        return res

    return wrapped


_RESTORE_METHODS = {'port': {}, 'dp': {}}

SUBKEY_FORMAT = "%s:%d"
KEY_FORMAT = "%s@%s"

FAUCET_LACP_STATE_UP = 3
FAUCET_STACK_STATE_BAD = 2
FAUCET_STACK_STATE_UP = 3
SWITCH_CONNECTED = "CONNECTED"
SWITCH_DOWN = "DOWN"

DP_ID = "dp_id"
PORTS = "ports"
PORT_STATE_COUNT = "change_count"
PORT_STATE_TS = "timestamp"
PORT_STATE_UP = "state_up"
PORT_STATE = "port_state"
LEARNED_MACS = "learned_macs"
MAC_LEARNING_SWITCH = "switches"
MAC_LEARNING_PORT = "port"
MAC_LEARNING_IP = "ip_address"
MAC_LEARNING_TS = "timestamp"
CONFIG_CHANGE_COUNT = "config_change_count"
SW_STATE = "switch_state"
SW_STATE_LAST_CHANGE = "switch_state_last_change"
SW_STATE_CHANGE_COUNT = "switch_state_change_count"
CONFIG_CHANGE_TYPE = "config_change_type"
CONFIG_CHANGE_TS = "config_change_timestamp"
LINK_STATE = "link_state"
TOPOLOGY_ENTRY = "topology"
TOPOLOGY_DPS = "dps"
TOPOLOGY_DPS_HASH = "dps_hash"
TOPOLOGY_CHANGE_COUNT = "topology_change_count"
TOPOLOGY_LAST_CHANGE = "topology_last_change"
LINKS_STATE = "links_state"
LINKS_GRAPH = "links_graph"
LINKS_HASH = "links_hash"
LINKS_CHANGE_COUNT = "links_change_count"
LINKS_LAST_CHANGE = "links_last_change"
TOPOLOGY_DP_MAP = "switches"
TOPOLOGY_LINK_MAP = "links"
TOPOLOGY_ROOT = "active_root"
DPS_CFG = "dps_config"
DPS_CFG_CHANGE_COUNT = "config_change_count"
DPS_CFG_CHANGE_TS = "config_change_timestamp"
EGRESS_STATE = "egress_state"
EGRESS_DETAIL = "egress_state_detail"
EGRESS_LAST_CHANGE = "egress_state_last_change"
EGRESS_LAST_UPDATE = "egress_state_last_update"
EGRESS_CHANGE_COUNT = "egress_state_change_count"


# pylint: disable=too-many-public-methods
class FaucetStateCollector:
    """Processing faucet events and store states in the map"""
    def __init__(self):
        self.switch_states = {}
        self.topo_state = {}
        self.topo_state.setdefault(LINKS_GRAPH, [])
        self.learned_macs = {}
        self.faucet_config = {}
        self.lock = RLock()
        self._lock = threading.Lock()
        self.process_lag_state(time.time(), None, None, False)
        self._active_state = State.initializing
        self._is_state_restored = False
        self._state_restore_error = None

    def set_active(self, active_state):
        """Set active state"""
        with self._lock:
            self._active_state = active_state

    def set_faucet_config(self, faucet_config):
        """Set the top-level faucet configuration"""
        with self._lock:
            self.faucet_config = faucet_config

    def set_state_restored(self, is_restored, restore_error=None):
        """Set state restore result"""
        with self._lock:
            self._is_state_restored = is_restored
            self._state_restore_error = restore_error

    def _make_summary(self, state, detail):
        summary = StateSummary()
        summary.state = state
        summary.detail = detail
        return summary

    # pylint: disable=no-self-argument, protected-access
    def _pre_check(state_key_name):
        def pre_check(func):
            def wrapped(self, *args, **kwargs):
                with self._lock:
                    if self._active_state == State.inactive:
                        detail = 'This controller is inactive. Please view peer controller.'
                        return self._make_summary(State.inactive, detail)
                    if self._active_state != State.active:
                        state_name = State.State.Name(self._active_state)
                        detail = f'This controller is {state_name}'
                        return self._make_summary(self._active_state, detail)
                    if not self._is_state_restored:
                        detail = f'Cannot state not restored: {self._state_restore_error}'
                        return self._make_summary(State.broken, detail)
                    try:
                        return func(self, *args, **kwargs)
                    except Exception as e:
                        LOGGER.exception(e)
                        return self._make_summary(State.broken, str(e))
            return wrapped
        return pre_check

    # pylint: disable=no-self-argument
    def _register_restore_state_method(label_name, metric_name):
        def register(func):
            _RESTORE_METHODS[label_name][metric_name] = func
            return func
        return register

    def restore_states_from_metrics(self, metrics):
        """Restore internal states from prometheus metrics"""
        current_time = time.time()
        for label_name, method_map in _RESTORE_METHODS.items():
            for metric_name, restore_method in method_map.items():
                if metric_name not in metrics:
                    LOGGER.warning("Metrics does not contain: %s", metric_name)
                    continue
                for sample in metrics[metric_name].samples:
                    switch = sample.labels['dp_name']
                    label = int(sample.labels.get(label_name, 0))
                    restore_method(self, current_time, switch, label, int(sample.value))
        return int(metrics['faucet_event_id'].samples[0].value)

    @_pre_check('state')
    def get_dataplane_summary(self):
        """Get summary of dataplane"""
        dplane_state = self._get_dataplane_state()
        state_summary = self._make_summary(dplane_state.dataplane_state,
                                           dplane_state.dataplane_state_detail)
        state_summary.change_count = dplane_state.dataplane_state_change_count
        state_summary.last_change = dplane_state.dataplane_state_last_change
        return state_summary

    def _update_dataplane_detail(self, dplane_state):
        detail = []
        state = STATE_INITIALIZING

        egress = dplane_state.get('egress', {})
        egress_state = egress.get(EGRESS_STATE)
        egress_detail = egress.get(EGRESS_DETAIL)

        detail.append("egress: " + str(egress_detail))
        state = State.healthy if egress_state == STATE_UP else State.broken

        broken_sw = self._get_broken_switches(dplane_state)
        if broken_sw:
            state = State.broken
            detail.append("broken switches: " + str(broken_sw))

        broken_links = self._get_broken_links(dplane_state)
        if broken_links:
            state = State.broken
            detail.append("broken links: " + str(broken_links))

        dplane_state['dataplane_state'] = state
        dplane_state['dataplane_state_detail'] = "; ".join(detail)

    @_pre_check('dataplane_state')
    def get_dataplane_state(self):
        """get the topology state"""
        return self._get_dataplane_state()

    def _get_dataplane_state(self):
        """get the topology state impl"""
        dplane_state = {}
        change_count = 0
        last_change = '#n/a'  # Clevery chosen to be sorted less than timestamp.

        switch_map = self._get_switch_map()
        dplane_state['switch'] = switch_map
        change_count += switch_map.get(SW_STATE_CHANGE_COUNT, 0)
        last_change = max(last_change, switch_map.get(SW_STATE_LAST_CHANGE, ''))

        stack_topo = self._get_stack_topo()
        dplane_state['stack'] = stack_topo
        change_count += stack_topo.get(LINKS_CHANGE_COUNT, 0)
        last_change = max(last_change, stack_topo.get(LINKS_LAST_CHANGE, ''))

        egress_state = dplane_state.setdefault('egress', {})
        self._fill_egress_state(egress_state)
        change_count += egress_state.get(EGRESS_CHANGE_COUNT, 0)
        last_change = max(last_change, egress_state.get(EGRESS_LAST_CHANGE, ''))

        self._update_dataplane_detail(dplane_state)
        dplane_state['dataplane_state_change_count'] = change_count
        dplane_state['dataplane_state_last_change'] = last_change

        return dict_proto(dplane_state, DataplaneState)

    def _get_broken_switches(self, dplane_state):
        broken_sw = []
        sw_map = dplane_state.get('switch', {}).get(TOPOLOGY_DP_MAP, {})
        for switch, state in sw_map.items():
            if state.get(SW_STATE) == STATE_DOWN:
                broken_sw.append(switch)
        return broken_sw

    def _get_broken_links(self, dplane_state):
        broken_links = []
        link_map = dplane_state.get('stack', {}).get(TOPOLOGY_LINK_MAP, {})
        for link, link_obj in link_map.items():
            if link_obj.get(LINK_STATE) not in {STATE_ACTIVE, STATE_UP}:
                broken_links.append(link)
        broken_links.sort()
        return broken_links

    @_pre_check('state')
    def get_switch_summary(self):
        """Get summary of switch state"""
        switch_state = self._get_switch_state(None, None)
        state_summary = StateSummary()
        state_summary.state = switch_state.switch_state
        state_summary.detail = switch_state.switch_state_detail
        state_summary.change_count = switch_state.switch_state_change_count
        state_summary.last_change = switch_state.switch_state_last_change
        return state_summary

    def _augment_mac_urls(self, url_base, switch_data):
        if url_base:
            for mac, mac_data in switch_data.get('access_port_macs', {}).items():
                mac_data['url'] = f"{url_base}/?list_hosts?eth_src={mac}"

    @_pre_check('switch_state')
    def get_switch_state(self, switch, port, url_base=None):
        """get a set of all switches"""
        return self._get_switch_state(switch, port, url_base)

    def _get_switch_state(self, switch, port, url_base=None):
        """Get switch state impl"""
        switches_data = {}
        broken = []
        change_count = 0
        last_change = '#n/a'  # Clevery chosen to be sorted less than timestamp.
        for switch_name in self.switch_states:
            switch_data = self._get_switch(switch_name, port)
            switches_data[switch_name] = switch_data
            change_count += switch_data.get(SW_STATE_CHANGE_COUNT, 0)
            last_change = max(last_change, switch_data.get(SW_STATE_LAST_CHANGE, ''))
            if switch_data[SW_STATE] != STATE_ACTIVE:
                broken.append(switch_name)
            self._augment_mac_urls(url_base, switch_data)

        if not self.switch_states:
            switch_state = State.broken
            state_detail = 'No switches connected'
        elif broken:
            switch_state = State.broken
            state_detail = 'Switches in broken state: ' + ', '.join(broken)
        else:
            switch_state = State.healthy
            state_detail = None

        result = {
            'switch_state': switch_state,
            'switch_state_detail': state_detail,
            'switch_state_change_count': change_count,
            'switch_state_last_change': last_change,
            'switches': switches_data
        }

        if switch:
            result['switches'] = {switch: switches_data[switch]}
            result['switches_restrict'] = switch

        return dict_proto(result, SwitchState)

    def cleanup(self):
        """Clean up internal data"""
        with self.lock:
            self.learned_macs.clear()
            for switch_data in self.switch_states.values():
                switch_data.get(LEARNED_MACS, set()).clear()

    def _fill_egress_state(self, target_obj):
        """Return egress state obj"""
        with self.lock:
            egress_obj = self.topo_state.get('egress', {})
            target_obj[EGRESS_STATE] = egress_obj.get(EGRESS_STATE)
            target_obj[EGRESS_DETAIL] = egress_obj.get(EGRESS_DETAIL)
            target_obj[EGRESS_LAST_UPDATE] = egress_obj.get(EGRESS_LAST_UPDATE)
            target_obj[EGRESS_LAST_CHANGE] = egress_obj.get(EGRESS_LAST_CHANGE)
            target_obj[EGRESS_CHANGE_COUNT] = egress_obj.get(EGRESS_CHANGE_COUNT)
            target_obj[TOPOLOGY_ROOT] = self.topo_state.get(TOPOLOGY_ROOT)

    def _get_switch_map(self):
        """returns switch map for topology overview"""
        switch_map = {}
        switch_map_obj = {}
        if not self.switch_states:
            return {}
        change_count = 0
        last_change = '#n/a'  # Clevery chosen to be sorted less than timestamp.
        with self.lock:
            for switch, switch_state in self.switch_states.items():
                switch_map[switch] = {}
                current_state = switch_state.get(SW_STATE)
                change_count += switch_state.get(SW_STATE_CHANGE_COUNT, 0)
                last_change = max(last_change, switch_state.get(SW_STATE_LAST_CHANGE, ''))
                if not current_state:
                    switch_map[switch][SW_STATE] = None
                elif current_state == SWITCH_CONNECTED:
                    switch_map[switch][SW_STATE] = STATE_ACTIVE
                else:
                    switch_map[switch][SW_STATE] = STATE_DOWN
            switch_map_obj[TOPOLOGY_DP_MAP] = switch_map
            switch_map_obj[SW_STATE_CHANGE_COUNT] = change_count
            switch_map_obj[SW_STATE_LAST_CHANGE] = last_change
            return switch_map_obj

    def _get_switch(self, switch_name, port):
        """lock protect get_switch_raw"""
        with self.lock:
            return self._get_switch_raw(switch_name, port)

    def _get_switch_raw(self, switch_name, port):
        """get switches state"""
        switch_map = {}
        # filling switch attributes
        switch_states = self.switch_states.get(str(switch_name), {})
        attributes_map = switch_map.setdefault("attributes", {})
        attributes_map["dp_id"] = switch_states.get(DP_ID)

        # filling switch dynamics
        switch_map["restart_type_event_count"] = switch_states.get(CONFIG_CHANGE_COUNT)
        switch_map["restart_type"] = switch_states.get(CONFIG_CHANGE_TYPE)
        switch_map["restart_type_last_change"] = switch_states.get(CONFIG_CHANGE_TS)

        if switch_states.get(SW_STATE) == SWITCH_CONNECTED:
            switch_map[SW_STATE] = STATE_ACTIVE
        else:
            switch_map[SW_STATE] = STATE_DOWN
        switch_map[SW_STATE_LAST_CHANGE] = switch_states.get(SW_STATE_LAST_CHANGE, '')
        switch_map[SW_STATE_CHANGE_COUNT] = switch_states.get(SW_STATE_CHANGE_COUNT, 0)

        # filling port information
        switch_port_map = switch_map.setdefault('ports', {})
        if port:
            port = int(port)
            switch_port_map[port] = self._get_port_state(switch_name, port)
            switch_map['ports_restrict'] = port
        else:
            for port_id in switch_states.get(PORTS, {}):
                switch_port_map[port_id] = self._get_port_state(switch_name, port_id)

        self._fill_learned_macs(switch_name, switch_map)
        self._fill_path_to_root(switch_name, switch_map)

        return switch_map

    def _get_port_state(self, switch: str, port: int):
        """Get port state"""
        # port attributes
        if port not in self.switch_states.get(str(switch), {}).get(PORTS, {}):
            return None
        port_states = self.switch_states[str(switch)][PORTS][port]
        port_map = {}
        port_attr = self._get_port_attributes(switch, port)
        switch_port_attributes_map = port_map.setdefault("attributes", {})
        switch_port_attributes_map["description"] = port_attr.get('description')
        switch_port_attributes_map["port_type"] = port_attr.get('type')
        switch_port_attributes_map["stack_peer_switch"] = str(port_attr.get('peer_switch'))
        peer_port = port_attr.get('peer_port')
        peer_port_number = peer_port.number if peer_port else None
        switch_port_attributes_map["stack_peer_port"] = peer_port_number

        # port dynamics
        if PORT_STATE_UP in port_states:
            port_up = port_states[PORT_STATE_UP]
            port_map[PORT_STATE] = STATE_UP if port_up else STATE_DOWN
        else:
            port_map[PORT_STATE] = None
        port_map["state_last_change"] = port_states.get(PORT_STATE_TS)
        port_map["state_change_count"] = port_states.get(PORT_STATE_COUNT)

        return port_map

    def _fill_learned_macs(self, switch_name, switch_map):
        """fills learned macs"""
        switch_states = self.switch_states.get(str(switch_name), {})
        for mac in switch_states.get(LEARNED_MACS, set()):
            mac_states = self.learned_macs.get(mac, {})
            learned_switch = mac_states.get(MAC_LEARNING_SWITCH, {}).get(switch_name, {})
            learned_port = learned_switch.get(MAC_LEARNING_PORT, None)
            if not learned_port:
                continue

            port_attr = self._get_port_attributes(switch_name, learned_port)
            if not port_attr:
                continue

            switch_learned_mac_map = None
            port_type = port_attr['type']
            if port_type == 'access':
                switch_learned_mac_map = switch_map.setdefault('access_port_macs', {})
            elif port_type == 'stack':
                switch_learned_mac_map = switch_map.setdefault('stacking_port_macs', {})
            elif port_type == 'egress':
                switch_learned_mac_map = switch_map.setdefault('egress_port_macs', {})
            else:
                raise Exception('Unknown port type %s' % port_type)

            mac_map = switch_learned_mac_map.setdefault(mac, {})
            mac_map["ip_address"] = mac_states.get(MAC_LEARNING_IP, None)
            mac_map["port"] = learned_port
            mac_map["timestamp"] = learned_switch.get(MAC_LEARNING_TS, None)

    def _fill_path_to_root(self, switch_name, switch_map):
        """populate path to root for switch_state"""
        egress_path = self.get_switch_egress_path(switch_name)
        switch_map["root_path"] = egress_path['path']

    @staticmethod
    def _make_key(start_dp, start_port, peer_dp, peer_port):
<<<<<<< HEAD
        key1 = SUBKEY_FORMAT % (start_dp, start_port)
        key2 = SUBKEY_FORMAT % (peer_dp, peer_port)
        keep_order = key1 < key2
        return KEY_FORMAT % (key1, key2) if keep_order else KEY_FORMAT % (key2, key1)
=======
        subkey1 = LINK_SUBKEY_FORMAT % (start_dp, start_port)
        subkey2 = LINK_SUBKEY_FORMAT % (peer_dp, peer_port)
        return LINK_KEY_FORMAT % ((subkey1, subkey2) if subkey1 < subkey2 else (subkey2, subkey1))
>>>>>>> 94450ed2

    def _get_topo_map(self):
        topo_map = {}
        dps_objs = self.faucet_config.get(DPS_CFG)
        if not dps_objs:
            return None
<<<<<<< HEAD
        for local_dp, dp_obj in config_obj.items():
            for local_port, iface_obj in dp_obj.get("interfaces", {}).items():
                peer_dp = iface_obj.get("stack", {}).get("dp")
                peer_port = iface_obj.get("stack", {}).get("port")
=======
        for local_dp in dps_objs:
            for local_port, iface_obj in local_dp.interfaces.items():
                if 'stack' not in iface_obj:
                    continue
                peer_dp = iface_obj['stack']['dp']
                peer_port = iface_obj['stack']['port'].number
>>>>>>> 94450ed2
                if peer_dp and peer_port:
                    key = self._make_key(local_dp, local_port, peer_dp, peer_port)
                    if key not in topo_map:
                        link_state = self._get_link_state(local_dp, local_port, peer_dp, peer_port)
                        topo_map.setdefault(key, {})[LINK_STATE] = link_state
        return topo_map

    def _get_link_state(self, local_dp, local_port, peer_dp, peer_port):
        local_dp = str(local_dp)
        local_port = int(local_port)
        peer_dp = str(peer_dp)
        peer_port = int(peer_port)
        dps = self.topo_state.get(TOPOLOGY_DPS, {})
        if (dps[local_dp].root_hop_port == local_port or
                dps[peer_dp].root_hop_port == peer_port):
            return STATE_ACTIVE
        dp_state = self.topo_state.setdefault(LINKS_STATE, {}).setdefault(local_dp, {})
        port_state = dp_state.setdefault(local_port, {}).get('state')
        if port_state == FAUCET_STACK_STATE_UP:
            return STATE_UP
        if port_state == FAUCET_STACK_STATE_BAD:
            return STATE_BROKEN
        return STATE_DOWN

    def _get_stack_topo(self):
        """Returns formatted topology object"""
        with self.lock:
            dps = self.topo_state.get(TOPOLOGY_DPS, {})
            if not dps:
                return {}
            topo_map_obj = {}
            topo_map_obj[TOPOLOGY_LINK_MAP] = self._get_topo_map()
            topo_map_obj[LINKS_CHANGE_COUNT] = self.topo_state.get(LINKS_CHANGE_COUNT, 0)
            topo_map_obj[LINKS_LAST_CHANGE] = self.topo_state.get(LINKS_LAST_CHANGE)
        return topo_map_obj

    def _is_port_up(self, switch, port):
        """Check if port is up"""
        with self.lock:
            return self.switch_states.get(str(switch), {})\
                    .get(PORTS, {}).get(port, {}).get('state_up', False)

    def get_active_egress_path(self, src_mac):
        """Given a MAC address return active route to egress."""
        if src_mac not in self.learned_macs:
            return None
        src_switch, src_port = self._get_access_switch(src_mac)
        if not src_switch or not src_port:
            return None
        return self.get_switch_egress_path(src_switch, src_port)

    def get_switch_egress_path(self, src_switch, src_port=None):
        """"Returns path to egress from given switch. Appends ingress port to first hop if given"""
        res = {'path': []}
        with self.lock:
            link_list = self.topo_state.get(LINKS_GRAPH)
            dps = self.topo_state.get(TOPOLOGY_DPS)
            if not dps or not link_list:
                raise Exception('missing topology dps or links')
            hop = {'switch': src_switch}
            if src_port:
                hop['in'] = src_port
            while hop:
                next_hop = {}
                hop_switch = hop['switch']
                egress_port = dps[hop_switch].root_hop_port
                if egress_port:
                    hop['out'] = egress_port
                    for link_map in link_list:
                        if not link_map:
                            continue
                        sw_1, port_1, sw_2, port_2 = \
                                FaucetStateCollector.get_endpoints_from_link(link_map)
                        if hop_switch == sw_1 and egress_port == port_1:
                            next_hop['switch'] = sw_2
                            next_hop['in'] = port_2
                            break
                        if hop_switch == sw_2 and egress_port == port_2:
                            next_hop['switch'] = sw_1
                            next_hop['in'] = port_1
                            break
                    res['path'].append(hop)
                elif hop_switch == self.topo_state.get(TOPOLOGY_ROOT):
                    hop['egress'] = self._get_egress_port(hop_switch)
                    res['path'].append(hop)
                    break
                hop = next_hop
        return res

    @_pre_check('host_path_state')
    def get_host_path(self, src_mac, dst_mac, to_egress):
        """Given two MAC addresses in the core network, find the active path between them"""
        if not src_mac:
            return self._make_summary(State.broken,
                                      'Empty eth_src. Please use list_hosts to get a list of hosts')
        if not dst_mac and not to_egress:
            return self._make_summary(State.broken,
                                      'Empty eth_dst. Use list_hosts, or set to_egress=true')

        if src_mac not in self.learned_macs or dst_mac and dst_mac not in self.learned_macs:
            error_msg = 'MAC address cannot be found. Please use list_hosts to get a list of hosts'
            return self._make_summary(State.broken, error_msg)

        if to_egress:
            ret_map = self.get_active_egress_path(src_mac)
            src_ip = self.learned_macs.get(src_mac, {}).get(MAC_LEARNING_IP)
            ret_map['src_ip'] = src_ip
            return ret_map

        res = {'src_ip': self.learned_macs[src_mac].get(MAC_LEARNING_IP),
               'dst_ip': self.learned_macs[dst_mac].get(MAC_LEARNING_IP),
               'path': []}

        src_learned_switches = self.learned_macs[src_mac].get(MAC_LEARNING_SWITCH, {})
        dst_learned_switches = self.learned_macs[dst_mac].get(MAC_LEARNING_SWITCH, {})

        next_hops = self._get_graph(src_mac, dst_mac)

        if not next_hops:
            return dict_proto(res, HostPath)

        src_switch, src_port = self._get_access_switch(src_mac)

        next_hop = {'switch': src_switch, 'in': src_port, 'out': None}

        while next_hop['switch'] in next_hops:
            next_hop['out'] = dst_learned_switches[next_hop['switch']][MAC_LEARNING_PORT]
            res['path'].append(copy.copy(next_hop))
            next_hop['switch'] = next_hops[next_hop['switch']]
            next_hop['in'] = src_learned_switches[next_hop['switch']][MAC_LEARNING_PORT]

        next_hop['out'] = dst_learned_switches[next_hop['switch']][MAC_LEARNING_PORT]
        res['path'].append(copy.copy(next_hop))

        return dict_proto(res, HostPath)

    @_dump_states
    @_register_restore_state_method(label_name='port', metric_name='port_status')
    def process_port_state(self, timestamp, name, port, state):
        """process port state event"""
        with self.lock:
            port_table = self.switch_states\
                .setdefault(name, {})\
                .setdefault(PORTS, {})\
                .setdefault(port, {})

            port_table[PORT_STATE_UP] = state
            port_table[PORT_STATE_TS] = datetime.fromtimestamp(timestamp).isoformat()
            port_table[PORT_STATE_COUNT] = port_table.setdefault(PORT_STATE_COUNT, 0) + 1

    @_dump_states
    @_register_restore_state_method(label_name='port', metric_name='port_lacp_state')
    def process_lag_state(self, timestamp, name, port, lacp_state):
        """process lag change event"""
        with self.lock:
            egress_state = self.topo_state.setdefault('egress', {})
            old_egress_name = egress_state.get(EGRESS_DETAIL)
            lacp_up = lacp_state == FAUCET_LACP_STATE_UP
            if old_egress_name and old_egress_name != name and not lacp_up:
                return

            egress_state[EGRESS_LAST_UPDATE] = datetime.fromtimestamp(timestamp).isoformat()
            old_state = egress_state.get(EGRESS_STATE)
            new_state = STATE_UP if lacp_up else STATE_DOWN
            if new_state != old_state:
                change_count = egress_state.get(EGRESS_CHANGE_COUNT, 0) + 1
                LOGGER.info('lag_state #%d %s, %s -> %s', change_count, name, old_state, new_state)
                egress_state[EGRESS_STATE] = new_state
                egress_state[EGRESS_DETAIL] = name if lacp_up else None
                egress_state[EGRESS_LAST_CHANGE] = datetime.fromtimestamp(timestamp).isoformat()
                egress_state[EGRESS_CHANGE_COUNT] = change_count

    @_dump_states
    # pylint: disable=too-many-arguments
    def process_port_learn(self, timestamp, name, port, mac, src_ip):
        """process port learn event"""
        with self.lock:
            # update global mac table
            global_mac_table = self.learned_macs.setdefault(mac, {})

            global_mac_table[MAC_LEARNING_IP] = src_ip

            global_mac_switch_table = global_mac_table.setdefault(MAC_LEARNING_SWITCH, {})
            learning_switch = global_mac_switch_table.setdefault(name, {})
            learning_switch[MAC_LEARNING_PORT] = port
            learning_switch[MAC_LEARNING_TS] = datetime.fromtimestamp(timestamp).isoformat()

            # update per switch mac table
            self.switch_states\
                .setdefault(name, {})\
                .setdefault(LEARNED_MACS, set())\
                .add(mac)

    @_dump_states
    def process_dp_config_change(self, timestamp, dp_name, restart_type, dp_id):
        """process config change event"""
        with self.lock:
            # No dp_id (or 0) indicates that this is system-wide, not for a given switch.
            if not dp_id:
                return

            dp_state = self.switch_states.setdefault(dp_name, {})

            change_count = dp_state.get(CONFIG_CHANGE_COUNT, 0) + 1
            LOGGER.info('dp_config #%d %s change type %s', change_count, dp_id, restart_type)
            dp_state[DP_ID] = dp_id
            dp_state[CONFIG_CHANGE_TYPE] = restart_type
            dp_state[CONFIG_CHANGE_TS] = datetime.fromtimestamp(timestamp).isoformat()
            dp_state[CONFIG_CHANGE_COUNT] = change_count

    @_dump_states
    @_register_restore_state_method(label_name='dp', metric_name='dp_status')
    def process_dp_change(self, timestamp, dp_name, _, connected):
        """process dp_change to get dp state"""
        with self.lock:
            if not dp_name:
                return
            dp_state = self.switch_states.setdefault(dp_name, {})
            new_state = SWITCH_CONNECTED if connected else SWITCH_DOWN
            if dp_state.get(SW_STATE) != new_state:
                change_count = dp_state.get(SW_STATE_CHANGE_COUNT, 0) + 1
                LOGGER.info('dp_change #%d %s, %s -> %s', change_count, dp_name,
                            dp_state.get(SW_STATE), new_state)
                dp_state[SW_STATE] = new_state
                dp_state[SW_STATE_LAST_CHANGE] = datetime.fromtimestamp(timestamp).isoformat()
                dp_state[SW_STATE_CHANGE_COUNT] = change_count

    @_dump_states
    def process_dataplane_config_change(self, timestamp, dps_config):
        """Handle config data sent through event channel """
        with self.lock:
            cfg_state = self.faucet_config
            change_count = cfg_state.get(DPS_CFG_CHANGE_COUNT, 0) + 1
            LOGGER.info('dataplane_config #%d change: %r', change_count, dps_config)
            cfg_state[DPS_CFG] = dps_config
            cfg_state[DPS_CFG_CHANGE_TS] = datetime.fromtimestamp(timestamp).isoformat()
            cfg_state[DPS_CFG_CHANGE_COUNT] = change_count

    @_dump_states
    @_register_restore_state_method(label_name='port', metric_name='port_stack_state')
    def process_stack_state(self, timestamp, dp_name, port, new_state):
        """Process a stack link state change"""
        with self.lock:
            links_state = self.topo_state.setdefault(LINKS_STATE, {})
            port_state = links_state.setdefault(dp_name, {}).setdefault(port, {})
            if port_state.get('state') != new_state:
                port_state['state'] = new_state
                link_change_count = self._update_stack_links_stats(timestamp)
                LOGGER.info('stack_state_links #%d %s:%d is now %s', link_change_count,
                            dp_name, port, new_state)

    @_dump_states
    def process_stack_topo_change(self, topo_change):
        """Process stack topology change event"""
        topo_state = self.topo_state
        timestamp = topo_change.timestamp
        with self.lock:
            link_graph = topo_change.graph.links
            links_hash = str(link_graph)
            if topo_state.get(LINKS_HASH) != links_hash:
                topo_state[LINKS_GRAPH] = link_graph
                topo_state[LINKS_HASH] = links_hash
                link_change_count = self._update_stack_links_stats(timestamp)
                graph_links = [link.key for link in link_graph]
                graph_links.sort()
                LOGGER.info('stack_state_links #%d links: %s', link_change_count, graph_links)

            stack_root = topo_change.stack_root
            msg_str = "root %s: %s" % (stack_root, self._list_root_hops(topo_change.dps))
            prev_msg = topo_state.get(TOPOLOGY_DPS_HASH)
            if prev_msg != msg_str:
                topo_change_count = topo_state.get(TOPOLOGY_CHANGE_COUNT, 0) + 1
                LOGGER.info('stack_topo_change #%d to %s', topo_change_count, msg_str)
                topo_state[TOPOLOGY_ROOT] = topo_change.stack_root
                topo_state[TOPOLOGY_DPS] = topo_change.dps
                topo_state[TOPOLOGY_DPS_HASH] = msg_str
                topo_state[TOPOLOGY_CHANGE_COUNT] = topo_change_count
                topo_state[TOPOLOGY_LAST_CHANGE] = datetime.fromtimestamp(timestamp).isoformat()

    def _list_root_hops(self, dps):
        root_hops = ['%s:%d' % (dp, dps[dp].root_hop_port) for dp in dps]
        root_hops.sort()
        return root_hops

    def _update_stack_links_stats(self, timestamp):
        link_change_count = self.topo_state.get(LINKS_CHANGE_COUNT, 0) + 1
        self.topo_state[LINKS_CHANGE_COUNT] = link_change_count
        self.topo_state[LINKS_LAST_CHANGE] = datetime.fromtimestamp(timestamp).isoformat()
        return link_change_count

    @staticmethod
    def get_endpoints_from_link(link_map):
        """Get the the pair of switch and port for a link"""
        from_sw = link_map.port_map.dp_a
        from_port = int(link_map.port_map.port_a[5:])
        to_sw = link_map.port_map.dp_z
        to_port = int(link_map.port_map.port_z[5:])

        return from_sw, from_port, to_sw, to_port

    # pylint: disable=too-many-arguments
    def _add_link(self, src_mac, dst_mac, sw_1, port_1, sw_2, port_2, graph):
        """Insert link into graph if link is used by the src and dst"""
        src_learned_switches = self.learned_macs[src_mac][MAC_LEARNING_SWITCH]
        dst_learned_switches = self.learned_macs[dst_mac][MAC_LEARNING_SWITCH]
        src_learned_port = src_learned_switches.get(sw_1, {}).get(MAC_LEARNING_PORT, "")
        dst_learned_port = dst_learned_switches.get(sw_2, {}).get(MAC_LEARNING_PORT, "")

        if src_learned_port == port_1 and dst_learned_port == port_2:
            graph[sw_2] = sw_1

    def _get_access_switch(self, mac):
        """Get access switch and port for a given MAC"""
        learned_switches = self.learned_macs.get(mac, {}).get(MAC_LEARNING_SWITCH)

        for switch, port_map in learned_switches.items():
            port = port_map[MAC_LEARNING_PORT]
            port_attr = self._get_port_attributes(switch, port)
            if port_attr.get('type') == 'access':
                return switch, port
        return None, None

    @_pre_check('state')
    def get_host_summary(self):
        """Get a summary of the learned hosts"""
        with self.lock:
            num_hosts = len(self.learned_macs)
        return self._make_summary(State.healthy, f'{num_hosts} learned host MACs')

    @_pre_check('hosts_list_state')
    def get_list_hosts(self, url_base, src_mac):
        """Get access devices"""
        host_macs = {}
        if src_mac and src_mac not in self.learned_macs:
            error_msg = 'MAC address cannot be found. Please use list_hosts to get a list of hosts'
            return self._make_summary(State.broken, error_msg)
        for mac, mac_state in self.learned_macs.items():
            if mac == src_mac:
                continue
            switch, port = self._get_access_switch(mac)
            if not switch or not port:
                continue
            mac_deets = host_macs.setdefault(mac, {})
            mac_deets['switch'] = switch
            mac_deets['port'] = port
            mac_deets['host_ip'] = mac_state.get(MAC_LEARNING_IP)

            if src_mac:
                url = f"{url_base}/?host_path?eth_src={src_mac}&eth_dst={mac}"
            else:
                url = f"{url_base}/?list_hosts?eth_src={mac}"
            mac_deets['url'] = url

        key = 'eth_dsts' if src_mac else 'eth_srcs'
        return dict_proto({key: host_macs}, HostList)

    def _get_graph(self, src_mac, dst_mac):
        """Get a graph consists of links only used by src and dst MAC"""
        graph = {}
        for link_map in self.topo_state.get(LINKS_GRAPH):
            if not link_map:
                continue
            sw_1, p_1, sw_2, p_2 = FaucetStateCollector.get_endpoints_from_link(link_map)
            self._add_link(src_mac, dst_mac, sw_1, p_1, sw_2, p_2, graph)
            self._add_link(src_mac, dst_mac, sw_2, p_2, sw_1, p_1, graph)

        return graph

    def _get_port_attributes(self, switch, port):
        """Get the attributes of a port: description, type, peer_switch, peer_port"""
        dps_configs = {str(x): x for x in self.faucet_config[DPS_CFG]}
        cfg_switch = dps_configs[switch]
        if not cfg_switch:
            raise Exception(f'Missing switch configuration for {switch}')

        ret_attr = {}
        port = int(port)
        if port in cfg_switch.interfaces:
            port_info = cfg_switch.interfaces[port]
            assert port_info, 'missing port_info'
            ret_attr['description'] = port_info['description']
            if 'stack' in port_info:
                ret_attr['type'] = 'stack'
                ret_attr['peer_switch'] = port_info['stack']['dp']
                ret_attr['peer_port'] = port_info['stack']['port']
                return ret_attr

            if 'loop_protect_external' in port_info:
                ret_attr['type'] = 'egress'
                return ret_attr

            ret_attr['type'] = 'access'
            return ret_attr

        for port_range, port_info in cfg_switch.interface_ranges.items():
            start_port = int(port_range.split('-')[0])
            end_port = int(port_range.split('-')[1])
            if start_port <= int(port) <= end_port:
                ret_attr['description'] = port_info['description']
                ret_attr['type'] = 'access'
                return ret_attr
        raise Exception(f'No valid port classificaiton for {switch}:{port}')

    def _get_egress_port(self, switch):
        """Get egress port of a switch"""
        for port in self.switch_states[switch][PORTS]:
            port_attr = self._get_port_attributes(switch, port)
            if port_attr.get('type') == 'egress':
                return port
        return None<|MERGE_RESOLUTION|>--- conflicted
+++ resolved
@@ -117,11 +117,6 @@
         with self._lock:
             self._active_state = active_state
 
-    def set_faucet_config(self, faucet_config):
-        """Set the top-level faucet configuration"""
-        with self._lock:
-            self.faucet_config = faucet_config
-
     def set_state_restored(self, is_restored, restore_error=None):
         """Set state restore result"""
         with self._lock:
@@ -468,35 +463,21 @@
 
     @staticmethod
     def _make_key(start_dp, start_port, peer_dp, peer_port):
-<<<<<<< HEAD
-        key1 = SUBKEY_FORMAT % (start_dp, start_port)
-        key2 = SUBKEY_FORMAT % (peer_dp, peer_port)
-        keep_order = key1 < key2
-        return KEY_FORMAT % (key1, key2) if keep_order else KEY_FORMAT % (key2, key1)
-=======
         subkey1 = LINK_SUBKEY_FORMAT % (start_dp, start_port)
         subkey2 = LINK_SUBKEY_FORMAT % (peer_dp, peer_port)
         return LINK_KEY_FORMAT % ((subkey1, subkey2) if subkey1 < subkey2 else (subkey2, subkey1))
->>>>>>> 94450ed2
 
     def _get_topo_map(self):
         topo_map = {}
         dps_objs = self.faucet_config.get(DPS_CFG)
         if not dps_objs:
             return None
-<<<<<<< HEAD
-        for local_dp, dp_obj in config_obj.items():
-            for local_port, iface_obj in dp_obj.get("interfaces", {}).items():
-                peer_dp = iface_obj.get("stack", {}).get("dp")
-                peer_port = iface_obj.get("stack", {}).get("port")
-=======
         for local_dp in dps_objs:
             for local_port, iface_obj in local_dp.interfaces.items():
                 if 'stack' not in iface_obj:
                     continue
                 peer_dp = iface_obj['stack']['dp']
                 peer_port = iface_obj['stack']['port'].number
->>>>>>> 94450ed2
                 if peer_dp and peer_port:
                     key = self._make_key(local_dp, local_port, peer_dp, peer_port)
                     if key not in topo_map:
