import os
import setuptools


def get_http_files():
    file_list = []
    for file in os.listdir('public'):
        file_list.append(os.path.join('public', file))
    return file_list


data_files = []
data_files.append(('forch/public', get_http_files()))
package_data = {'': ['GVERSION']}

with open("README.md", "r") as fh:
    long_description = fh.read()

version = os.popen('git describe').read().strip()

setuptools.setup(
    name="forch",
    version=version,
    description="Faucet orchestrator",
    long_description=long_description,
    long_description_content_type="text/markdown",
    packages=setuptools.find_packages(),
    package_data=package_data,
    classifiers=[
        "Programming Language :: Python :: 3",
        "License :: OSI Approved :: Apache Software License",
        "Operating System :: Debian",
    ],
    python_requires='>=3.6',
    install_requires=[
<<<<<<< HEAD
=======
        'wheel',
        'google-cloud',
>>>>>>> af53d92e
        'prometheus_client',
        'protobuf',
        'psutil',
        'pyyaml',
        'requests'
    ],
    data_files=data_files,
    scripts=['bin/forch']
)<|MERGE_RESOLUTION|>--- conflicted
+++ resolved
@@ -33,11 +33,7 @@
     ],
     python_requires='>=3.6',
     install_requires=[
-<<<<<<< HEAD
-=======
         'wheel',
-        'google-cloud',
->>>>>>> af53d92e
         'prometheus_client',
         'protobuf',
         'psutil',
